from __future__ import annotations
import shutil
import torch
from torchvision.ops import box_iou
import unittest
from uavf_2024.imaging.image_processor import ImageProcessor
from uavf_2024.imaging.imaging_types import HWC, FullBBoxPrediction, Image, CertainTargetDescriptor, LETTERS, SHAPES, COLORS
from uavf_2024.imaging import profiler
import numpy as np
import os
from time import time
from tqdm import tqdm
import line_profiler
from memory_profiler import profile as mem_profile
import pandas as pd
import sys
import cv2 #for debugging purposes

CURRENT_FILE_PATH = os.path.dirname(os.path.realpath(__file__))

def calc_metrics(predictions: list[FullPrediction], ground_truth: list[FullPrediction], 
                 debug_img: np.ndarray, debug_path: str, img_num: int):
    #debug_img should be receiving the image np array, img.get_array(), and visuals are provided of the bounding box'''
    true_positives = 0 # how many predictions were on top of a ground-truth box
    targets_detected = 0 # how many ground-truth boxes had at least 1 prediction on top of them
    shape_top_1_accuracies = []
    letter_top_1_accuracies = []
    letter_top_5_accuracies = []
    shape_color_top_1_accuracies = []
    letter_color_top_1_accuracies = []

    #letter_dict is from the letter model's raw_output[0].names
    #it is basically 0-35 in alphabetical order and maps the predicton results from the model to 
    #the new letter labels indicies 
    letter_dict = {0: '0', 1: '1', 10: '2', 11: '3', 12: '4', 13: '5', 14: '6', 15: '7', 16: '8', 17: '9', 18: '10', 19: '11', 2: '12', 20: '13', 21: '14', 22: '15', 23: '16', 24: '17', 25: '18', 26: '19', 27: '20', 28: '21', 29: '22', 3: '23', 30: '24', 31: '25', 32: '26', 33: '27', 34: '28', 35: '29', 4: '30', 5: '31', 6: '32', 7: '33', 8: '34', 9: '35'}
    #old truth letter labels = "0123456789ABCDEFGHIJKLMNOPQRSTUVWXYZ"
    #new letter labels = "01ABCDEFGHIJ2KLMNOPQRST3UVWXYZ456789"
    #old to new:
    # A - Z (0-25): + 10
    #1 - 9 (26-34): -25 '''


    
    for truth in ground_truth:
        x,y = truth.x, truth.y
        w,h = truth.width, truth.height 
        true_box = np.array([[
            x,y,x+w,y+h
        ]])
        
        shape = np.argmax(truth.descriptor.shape_probs)
        letter = np.argmax(truth.descriptor.letter_probs)
        shape_col = np.argmax(truth.descriptor.shape_col_probs)
        letter_col = np.argmax(truth.descriptor.letter_col_probs)
        
        if debug_img is not None:
            x, y, x1, y1 = true_box.flatten()
            color = (0, 0, 255) 
            thickness = 2
            cv2.rectangle(debug_img, (x, y), (x1, y1), color, thickness) 
            cv2.putText(debug_img, "truth", (x,y), cv2.FONT_HERSHEY_SIMPLEX, 1, (0,0,255), 2)

        this_target_was_detected = False
        for pred in predictions:
            pred_box = np.array([[
                pred.x,pred.y,pred.x+pred.width,pred.y+pred.height
            ]])

            if debug_img is not None:
                x, y, x1, y1 = pred_box.flatten()
                color = (0, 255, 0)  
                thickness = 2
                cv2.rectangle(debug_img, (x, y), (x1, y1), color, thickness)  
                cv2.putText(debug_img, "prediction", (x,y), cv2.FONT_HERSHEY_SIMPLEX, 1, (0,255,0), 2)

            iou = box_iou(torch.Tensor(true_box), torch.Tensor(pred_box))
            if iou>0.5:
                true_positives+=1
                this_target_was_detected = True
                shape_top_1_accuracies.append(int(shape == np.argmax(pred.descriptor.shape_probs)))
                
                letter_top5_probs = np.argsort(pred.descriptor.letter_probs)[-5:] # [top5, top4, top3, top2, top1]
                letter_top5_probs = [int(i) for i in letter_top5_probs]  # get letter prob names
                letter_top_5_accuracies.append(int(letter in letter_top5_probs))
                
                letter_top_1_accuracies.append(int(letter == int(letter_top5_probs[4])))                
                shape_color_top_1_accuracies.append(int(shape_col == np.argmax(pred.descriptor.shape_col_probs)))
                letter_color_top_1_accuracies.append(int(letter_col == np.argmax(pred.descriptor.letter_col_probs)))

        if this_target_was_detected:
            targets_detected+=1

    if debug_img is not None:
         local_debug_path = f"{debug_path}/img_{img_num}"
         os.makedirs(local_debug_path, exist_ok=True)
         cv2.imwrite(f"{local_debug_path}/bounding_boxes.png", debug_img)

    recall = targets_detected / len(ground_truth) if len(ground_truth)>0 else None
    precision = true_positives / len(predictions) if len(predictions)>0 else None
    shape_top1 = np.mean(shape_top_1_accuracies) if len(shape_top_1_accuracies)>0 else None
    letter_top1 = np.mean(letter_top_1_accuracies) if len(letter_top_1_accuracies)>0 else None
    letter_top5 = np.mean(letter_top_5_accuracies) if len(letter_top_5_accuracies)>0 else None
    shape_color_top1 = np.mean(shape_color_top_1_accuracies) if len(shape_color_top_1_accuracies)>0 else None
    letter_color_top1 = np.mean(letter_color_top_1_accuracies) if len(letter_color_top_1_accuracies)>0 else None

    return (
        recall,
        precision,
        shape_top1,
        letter_top1,
        letter_top5,
        shape_color_top1,
        letter_color_top1
    )

def parse_dataset(imgs_path, labels_path) -> tuple[list[Image], list[list[FullBBoxPrediction]]]:

    #ret_value[i] is the list of predictions for the ith image
    #ret_value[i][j] is the jth prediction for the ith image

    letter_dict = {0: '0', 1: '1', 10: '2', 11: '3', 12: '4', 13: '5', 14: '6', 15: '7', 16: '8', 17: '9', 18: '10', 19: '11', 2: '12', 20: '13', 21: '14', 22: '15', 23: '16', 24: '17', 25: '18', 26: '19', 27: '20', 28: '21', 29: '22', 3: '23', 30: '24', 31: '25', 32: '26', 33: '27', 34: '28', 35: '29', 4: '30', 5: '31', 6: '32', 7: '33', 8: '34', 9: '35'}

    imgs: list[Image] = []
    labels = []
    for img_file_name in os.listdir(imgs_path):
        img = Image.from_file(f"{imgs_path}/{img_file_name}")
        ground_truth: list[FullBBoxPrediction] = []
        with open(f"{labels_path}/{img_file_name.split('.')[0]}.txt") as f:
            for line in f.readlines():
                label = line.split(' ')
                shape, letter, shape_col, letter_col = map(int, label[:4])
                #the conversion from old letter to new letter is made               
                letter = int(letter_dict[letter])

                box = np.array([float(v) for v in label[4:]])
                box[[0,2]]*=img.shape[1]
                box[[1,3]]*=img.shape[0]
                box[[0,1]] -= box[[2,3]] # adjust xy to be top-left
                x,y,w,h = box.astype(int)

                ground_truth.append(FullBBoxPrediction(
                    x,y,w,h,
                    CertainTargetDescriptor.from_indices(
                        shape, letter, shape_col, letter_col
                    ).as_probabilistic()
                ))
        
        imgs.append(img)
        labels.append(ground_truth)
        
    return (imgs, labels)


<<<<<<< HEAD
def generate_letter_confusion_matrix(unit_test_letter_truth, unit_test_letter_pred):
    letter_labels = list(LETTERS)
    letter_truth = []
    letter_pred = []
    '''parse over each image from the unit test data'''
    for img_truth, img_pred in zip(unit_test_letter_truth, unit_test_letter_pred):
        '''parse over each truth object within the image '''
        for truth_val in img_truth:
            letter_truth.append(np.argmax(truth_val.descriptor.letter_probs))
            x,y = truth_val.x, truth_val.y
            w,h = truth_val.width, truth_val.height 
            true_box = np.array([[x,y,x+w,y+h]])
            '''compare each truth to every possible prediction '''
=======
def generate_confusion_matrices(true_values: list[list[FullBBoxPrediction]], pred_values: list[list[FullBBoxPrediction]]) -> None:
    shape_confusion = np.zeros((len(SHAPES), len(SHAPES)))
    letter_confusion = np.zeros((len(LETTERS), len(LETTERS)))
    shape_col_confusion = np.zeros((len(COLORS), len(COLORS)))
    letter_col_confusion = np.zeros((len(COLORS), len(COLORS)))

    #parse over each image from the unit test data
    for img_truth, img_pred in zip(true_values, pred_values):
        #parse over each truth object within the image 
        for true_box_pred in img_truth:
            x,y = true_box_pred.x, true_box_pred.y
            w,h = true_box_pred.width, true_box_pred.height 
            true_box = np.array([[x,y,x+w,y+h]])
            true_desc = true_box_pred.descriptor.collapse_to_certain()

            #compare each truth to every possible prediction
>>>>>>> aaad74ee
            for pred in img_pred:
                pred_box = np.array([[
                pred.x,pred.y,pred.x+pred.width,pred.y+pred.height
                ]])
                iou = box_iou(torch.Tensor(true_box), torch.Tensor(pred_box))
                if iou>0.1:
<<<<<<< HEAD
                    letter_pred.append(int(np.argmax(pred.descriptor.letter_probs)))
=======
                    pred_top1_labels = pred.descriptor.collapse_to_certain()
                    shape_confusion[SHAPES.index(true_desc.shape), SHAPES.index(pred_top1_labels.shape)]+=1
                    letter_confusion[LETTERS.index(true_desc.letter), LETTERS.index(pred_top1_labels.letter)]+=1
                    shape_col_confusion[COLORS.index(true_desc.shape_col), COLORS.index(pred_top1_labels.shape_col)]+=1
                    letter_col_confusion[COLORS.index(true_desc.letter_col), COLORS.index(pred_top1_labels.letter_col)]+=1
                    
>>>>>>> aaad74ee
                
    for name, confusion_matrix, index in zip(
        ["shape", "letter", "shape_col", "letter_col"],
        [shape_confusion, letter_confusion, shape_col_confusion, letter_col_confusion],
        [SHAPES, LETTERS, COLORS, COLORS]
    ):
        for i in range(len(index)):
            if confusion_matrix[i,i] < max(confusion_matrix[i]):
                print(f"WARNING: {name} confusion matrix is not diagonal dominant (potential label mismatch)")
                break
        conf_matrix_df = pd.DataFrame(confusion_matrix, index=list(index), columns=list(index))
        conf_matrix_df.to_csv(f"{CURRENT_FILE_PATH}/imaging_data/visualizations/test_metrics/{name}_confusion_matrix.csv")

class TestImagingFrontend(unittest.TestCase):

    @mem_profile
    def test_runs_without_crashing(self):
        image_processor = ImageProcessor()
        sample_input = Image.from_file(f"{CURRENT_FILE_PATH}/imaging_data/fullsize_dataset/images/1080p.png")
        res = image_processor.process_image(sample_input)

    @profiler
    def test_benchmark_fullsize_images(self):
        image_processor = ImageProcessor(
            shape_batch_size=20,
            letter_batch_size=30
        )
        sample_input = Image.from_file(f"{CURRENT_FILE_PATH}/imaging_data/fullsize_dataset/images/1080p.png")
        times = []
        N_runs = 10
        for i in tqdm(range(N_runs)):
            start = time()
            res = image_processor.process_image(sample_input)
            elapsed = time()-start
            times.append(elapsed)
        print(f"Fullsize image benchmarks (average of {N_runs} runs):")
        print(f"Avg: {np.mean(times)}, StdDev: {np.std(times)}")
        # lstats = profiler.get_stats()
        # line_profiler.show_text(lstats.timings, lstats.unit)
    
    def test_metrics(self, gen_confusion_matrices = True):

        debug_output_folder = f"{CURRENT_FILE_PATH}/imaging_data/visualizations/test_metrics"
        debug_folder_path = f"{CURRENT_FILE_PATH}/imaging_data/visualizations/test_bounding_box"

        if os.path.exists(debug_output_folder):
            shutil.rmtree(debug_output_folder)
        image_processor = ImageProcessor(debug_output_folder)
        imgs, labels = parse_dataset(f"{CURRENT_FILE_PATH}/imaging_data/tile_dataset/images", f"{CURRENT_FILE_PATH}/imaging_data/tile_dataset/labels")
        
        recalls = []
        precisions = []
        shape_top1s = []
        letter_top1s = []
        letter_top5s = []
        shape_color_top1s = []
        letter_color_top1s = []
<<<<<<< HEAD
        img_counter = 0
        #Storing the predictions from pipeline for the confusion matrix evaluation 
        if debug_letter_confusion:
=======
        #Storing the predictions from pipeline for the confusion matrix evaluation
        if gen_confusion_matrices:
>>>>>>> aaad74ee
            prediction_list = []

        for img, ground_truth in zip(imgs, labels):
            predictions = image_processor.process_image(img)
<<<<<<< HEAD
            if debug_letter_confusion:
=======

            if gen_confusion_matrices:
>>>>>>> aaad74ee
                prediction_list.append(predictions)
            (
                recall,
                precision,
                shape_top1,
                letter_top1,
                letter_top5,
                shape_color_top1,
                letter_color_top1
            ) = calc_metrics(predictions, ground_truth, debug_img= None, debug_path= debug_folder_path, img_num= img_counter) 
            img_counter += 1

            for metric, aggregate in zip(
                [recall, precision, shape_top1, letter_top1, letter_top5, shape_color_top1, letter_color_top1],
                [recalls, precisions, shape_top1s, letter_top1s, letter_top5s, shape_color_top1s, letter_color_top1s]
            ):
                if not metric is None:
                    aggregate.append(metric)
            

        if gen_confusion_matrices:
            generate_confusion_matrices(labels, prediction_list)

        print(f"Recall: {np.mean(recalls)}")
        print(f"Precision: {np.mean(precisions)}")
        print(f"Shape top 1 acc: {np.mean(shape_top1s)}")
        print(f"Letter top 1 acc: {np.mean(letter_top1s)}")
        print(f"Letter top 5 acc: {np.mean(letter_top5s)}")
        print(f"Shape color top 1 acc: {np.mean(shape_color_top1s)}")
        print(f"Letter color top 1 acc: {np.mean(letter_color_top1s)}")


if __name__ == "__main__":
    unittest.main()<|MERGE_RESOLUTION|>--- conflicted
+++ resolved
@@ -151,21 +151,6 @@
     return (imgs, labels)
 
 
-<<<<<<< HEAD
-def generate_letter_confusion_matrix(unit_test_letter_truth, unit_test_letter_pred):
-    letter_labels = list(LETTERS)
-    letter_truth = []
-    letter_pred = []
-    '''parse over each image from the unit test data'''
-    for img_truth, img_pred in zip(unit_test_letter_truth, unit_test_letter_pred):
-        '''parse over each truth object within the image '''
-        for truth_val in img_truth:
-            letter_truth.append(np.argmax(truth_val.descriptor.letter_probs))
-            x,y = truth_val.x, truth_val.y
-            w,h = truth_val.width, truth_val.height 
-            true_box = np.array([[x,y,x+w,y+h]])
-            '''compare each truth to every possible prediction '''
-=======
 def generate_confusion_matrices(true_values: list[list[FullBBoxPrediction]], pred_values: list[list[FullBBoxPrediction]]) -> None:
     shape_confusion = np.zeros((len(SHAPES), len(SHAPES)))
     letter_confusion = np.zeros((len(LETTERS), len(LETTERS)))
@@ -182,23 +167,18 @@
             true_desc = true_box_pred.descriptor.collapse_to_certain()
 
             #compare each truth to every possible prediction
->>>>>>> aaad74ee
             for pred in img_pred:
                 pred_box = np.array([[
                 pred.x,pred.y,pred.x+pred.width,pred.y+pred.height
                 ]])
                 iou = box_iou(torch.Tensor(true_box), torch.Tensor(pred_box))
                 if iou>0.1:
-<<<<<<< HEAD
-                    letter_pred.append(int(np.argmax(pred.descriptor.letter_probs)))
-=======
                     pred_top1_labels = pred.descriptor.collapse_to_certain()
                     shape_confusion[SHAPES.index(true_desc.shape), SHAPES.index(pred_top1_labels.shape)]+=1
                     letter_confusion[LETTERS.index(true_desc.letter), LETTERS.index(pred_top1_labels.letter)]+=1
                     shape_col_confusion[COLORS.index(true_desc.shape_col), COLORS.index(pred_top1_labels.shape_col)]+=1
                     letter_col_confusion[COLORS.index(true_desc.letter_col), COLORS.index(pred_top1_labels.letter_col)]+=1
                     
->>>>>>> aaad74ee
                 
     for name, confusion_matrix, index in zip(
         ["shape", "letter", "shape_col", "letter_col"],
@@ -256,24 +236,16 @@
         letter_top5s = []
         shape_color_top1s = []
         letter_color_top1s = []
-<<<<<<< HEAD
         img_counter = 0
-        #Storing the predictions from pipeline for the confusion matrix evaluation 
-        if debug_letter_confusion:
-=======
+        
         #Storing the predictions from pipeline for the confusion matrix evaluation
         if gen_confusion_matrices:
->>>>>>> aaad74ee
             prediction_list = []
 
         for img, ground_truth in zip(imgs, labels):
             predictions = image_processor.process_image(img)
-<<<<<<< HEAD
-            if debug_letter_confusion:
-=======
 
             if gen_confusion_matrices:
->>>>>>> aaad74ee
                 prediction_list.append(predictions)
             (
                 recall,
