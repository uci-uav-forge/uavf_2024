from __future__ import annotations
import shutil
import torch
from torchvision.ops import box_iou
import unittest
from uavf_2024.imaging.image_processor import ImageProcessor
from uavf_2024.imaging.imaging_types import HWC, FullBBoxPrediction, FullBBoxGroundTruth, Image, CertainTargetDescriptor, LETTERS, SHAPES, COLORS
from uavf_2024.imaging import profiler
import numpy as np
import os
from time import time
from tqdm import tqdm
import line_profiler
from memory_profiler import profile as mem_profile
import pandas as pd
import sys
import cv2 #for debugging purposes

CURRENT_FILE_PATH = os.path.dirname(os.path.realpath(__file__))

<<<<<<< HEAD
def calc_metrics(predictions: list[FullBBoxPrediction], ground_truth: list[FullBBoxPrediction], 
=======
def calc_metrics(predictions: list[FullBBoxPrediction], ground_truth: list[FullBBoxGroundTruth], 
>>>>>>> f6455c5f
                 debug_img: np.ndarray, debug_path: str, img_num: int):
    #debug_img should be receiving the image np array, img.get_array(), and visuals are provided of the bounding box'''
    true_positives = 0 # how many predictions were on top of a ground-truth box
    targets_detected = 0 # how many ground-truth boxes had at least 1 prediction on top of them
    shape_top_1_accuracies = []
    letter_top_1_accuracies = []
    letter_top_5_accuracies = []
    shape_color_top_1_accuracies = []
    letter_color_top_1_accuracies = []

    for truth in ground_truth:
        x,y = truth.x, truth.y
        w,h = truth.width, truth.height 
        true_box = np.array([[
            x,y,x+w,y+h
        ]])
        
        shape_col, shape, letter_col, letter = truth.descriptor.to_indices()
       
        if debug_img is not None:
            x, y, x1, y1 = true_box.flatten()
            color = (0, 0, 255) 
            thickness = 2
            cv2.rectangle(debug_img, (x, y), (x1, y1), color, thickness) 

        this_target_was_detected = False
        for pred in predictions:
            pred_box = np.array([[
                pred.x,pred.y,pred.x+pred.width,pred.y+pred.height
            ]])

            iou = box_iou(torch.Tensor(true_box), torch.Tensor(pred_box))
            if iou>0.5:
                true_positives+=1
                this_target_was_detected = True
                if shape is not None:
                    shape_top_1_accuracies.append(int(shape == np.argmax(pred.descriptor.shape_probs)))
                
                if letter is not None:
                    letter_top5_probs = np.argsort(pred.descriptor.letter_probs)[-5:] # [top5, top4, top3, top2, top1]
                    letter_top5_probs = [int(i) for i in letter_top5_probs]  # get letter prob names
                    letter_top_5_accuracies.append(int(letter in letter_top5_probs))
                    
                    letter_top_1_accuracies.append(int(letter == int(letter_top5_probs[4])))                

                if shape_col is not None:
                    shape_color_top_1_accuracies.append(int(shape_col == np.argmax(pred.descriptor.shape_col_probs)))
                
                if letter_col is not None:
                    letter_color_top_1_accuracies.append(int(letter_col == np.argmax(pred.descriptor.letter_col_probs)))

        if this_target_was_detected:
            targets_detected+=1

    if debug_img is not None:
         local_debug_path = f"{debug_path}/img_{img_num}"
         os.makedirs(local_debug_path, exist_ok=True)
         cv2.imwrite(f"{local_debug_path}/ground_truth_bboxes.png", debug_img)

    recall = targets_detected / len(ground_truth) if len(ground_truth)>0 else None
    precision = true_positives / len(predictions) if len(predictions)>0 else None
    shape_top1 = np.mean(shape_top_1_accuracies) if len(shape_top_1_accuracies)>0 else None
    letter_top1 = np.mean(letter_top_1_accuracies) if len(letter_top_1_accuracies)>0 else None
    letter_top5 = np.mean(letter_top_5_accuracies) if len(letter_top_5_accuracies)>0 else None
    shape_color_top1 = np.mean(shape_color_top_1_accuracies) if len(shape_color_top_1_accuracies)>0 else None
    letter_color_top1 = np.mean(letter_color_top_1_accuracies) if len(letter_color_top_1_accuracies)>0 else None

    return (
        recall,
        precision,
        shape_top1,
        letter_top1,
        letter_top5,
        shape_color_top1,
        letter_color_top1
    )

def parse_dataset(imgs_path, labels_path) -> tuple[list[Image], list[list[FullBBoxGroundTruth]]]:

    #ret_value[i] is the list of predictions for the ith image
    #ret_value[i][j] is the jth prediction for the ith image

    letter_dict = {0: '0', 1: '1', 10: '2', 11: '3', 12: '4', 13: '5', 14: '6', 15: '7', 16: '8', 17: '9', 18: '10', 19: '11', 2: '12', 20: '13', 21: '14', 22: '15', 23: '16', 24: '17', 25: '18', 26: '19', 27: '20', 28: '21', 29: '22', 3: '23', 30: '24', 31: '25', 32: '26', 33: '27', 34: '28', 35: '29', 4: '30', 5: '31', 6: '32', 7: '33', 8: '34', 9: '35'}

    imgs: list[Image] = []
    labels = []
    for img_file_name in os.listdir(imgs_path):
        img = Image.from_file(f"{imgs_path}/{img_file_name}")
        ground_truth: list[FullBBoxGroundTruth] = []
        with open(f"{labels_path}/{img_file_name.split('.')[0]}.txt") as f:
            for line in f.readlines():
                label = line.split(' ')
                shape, letter, shape_col, letter_col = map(int, label[:4])
                #the conversion from old letter to new letter is made               
                letter = int(letter_dict[letter])

                box = np.array([float(v) for v in label[4:]])
                box[[0,2]]*=img.shape[1]
                box[[1,3]]*=img.shape[0]
                box[[0,1]] -= box[[2,3]] # adjust xy to be top-left
                x,y,w,h = box.astype(int)

                ground_truth.append(FullBBoxGroundTruth(
                    x,y,w,h,
                    CertainTargetDescriptor.from_indices(
                        shape, letter, shape_col, letter_col
                    )
                ))
        
        imgs.append(img)
        labels.append(ground_truth)
        
    return (imgs, labels)

def parse_str_dataset(imgs_path, labels_path) -> tuple[list[Image], list[list[FullBBoxGroundTruth]]]:
    imgs: list[Image] = []
    labels = []
    for img_file_name in os.listdir(imgs_path):
        img = Image.from_file(f"{imgs_path}/{img_file_name}")
        ground_truth: list[FullBBoxGroundTruth] = []
        with open(f"{labels_path}/{img_file_name.split('.')[0]}.txt") as f:
            for line in f.readlines():
                label, *bbox_strs = line.split(' ')
                if label == "person":
                    shape = "person"
                    letter = "idk"
                    shape_col = "idk"
                    letter_col = "idk"
                else:
                    shape_col, shape, letter_col, letter = label.split(',')

                if shape == "idk":
                    shape = None
                if letter == "idk":
                    letter = None
                if shape_col == "idk":
                    shape_col = None
                if letter_col == "idk":
                    letter_col = None

                box = np.array([float(v) for v in bbox_strs])
                box[[0,2]]*=img.shape[1]
                box[[1,3]]*=img.shape[0]
                box[[0,1]] -= box[[2,3]]/2 # adjust xy to be top-left
                x,y,w,h = box.astype(int)

                ground_truth.append(FullBBoxGroundTruth(
                    x,y,w,h,
                    CertainTargetDescriptor(
                        shape_col, shape, letter_col, letter
                    )
                ))
        
        imgs.append(img)
        labels.append(ground_truth)
        
    return (imgs, labels)   


def generate_confusion_matrices(true_values: list[list[FullBBoxGroundTruth]], pred_values: list[list[FullBBoxPrediction]], out_folder: str) -> None:
    shape_confusion = np.zeros((len(SHAPES), len(SHAPES)))
    letter_confusion = np.zeros((len(LETTERS), len(LETTERS)))
    shape_col_confusion = np.zeros((len(COLORS), len(COLORS)))
    letter_col_confusion = np.zeros((len(COLORS), len(COLORS)))

    #parse over each image from the unit test data
    for img_truth, img_pred in zip(true_values, pred_values):
        #parse over each truth object within the image 
        for true_box_pred in img_truth:
            x,y = true_box_pred.x, true_box_pred.y
            w,h = true_box_pred.width, true_box_pred.height 
            true_box = np.array([[x,y,x+w,y+h]])
            true_desc = true_box_pred.descriptor

            #compare each truth to every possible prediction
            for pred in img_pred:
                pred_box = np.array([[
                pred.x,pred.y,pred.x+pred.width,pred.y+pred.height
                ]])
                iou = box_iou(torch.Tensor(true_box), torch.Tensor(pred_box))
                if iou>0.1:
                    pred_shape_col, pred_shape, pred_letter_col, pred_letter = pred.descriptor.collapse_to_certain().to_indices()
                    shape_col, shape, letter_col, letter = true_desc.to_indices()
                    if shape is not None:
                        shape_confusion[shape, pred_shape_col]+=1
                    if letter is not None:
                        letter_confusion[letter, pred_letter]+=1
                    if shape_col is not None:
                        shape_col_confusion[shape_col, pred_shape_col]+=1
                    if letter_col is not None:
                        letter_col_confusion[letter_col, pred_letter_col]+=1
                    
                
    for name, confusion_matrix, index in zip(
        ["shape", "letter", "shape_col", "letter_col"],
        [shape_confusion, letter_confusion, shape_col_confusion, letter_col_confusion],
        [SHAPES, LETTERS, COLORS, COLORS]
    ):
        for i in range(len(index)):
            if confusion_matrix[i,i] < max(confusion_matrix[i]):
                print(f"WARNING: {name} confusion matrix is not diagonal dominant (potential label mismatch)")
                break
        conf_matrix_df = pd.DataFrame(confusion_matrix, index=list(index), columns=list(index))
        conf_matrix_df.to_csv(f"{out_folder}/{name}_confusion_matrix.csv")

class TestImagingFrontend(unittest.TestCase):

    @mem_profile
    def test_runs_without_crashing(self):
        image_processor = ImageProcessor()
        sample_input = Image.from_file(f"{CURRENT_FILE_PATH}/2024_test_data/fullsize_dataset/images/1080p.png")
        res = image_processor.process_image(sample_input)
        res2 = image_processor.process_image_lightweight(sample_input)

    @profiler
    def test_benchmark_fullsize_images(self):
        image_processor = ImageProcessor(
            shape_batch_size=20,
            letter_batch_size=30
        )
        sample_input = Image.from_file(f"{CURRENT_FILE_PATH}/2024_test_data/fullsize_dataset/images/1080p.png")
        times = []
        N_runs = 10
        for i in tqdm(range(N_runs)):
            start = time()
            res = image_processor.process_image(sample_input)
            elapsed = time()-start
            times.append(elapsed)
        print(f"Fullsize image benchmarks (average of {N_runs} runs):")
        print(f"Avg: {np.mean(times)}, StdDev: {np.std(times)}")
        # lstats = profiler.get_stats()
        # line_profiler.show_text(lstats.timings, lstats.unit)
    
    def test_metrics(self, gen_confusion_matrices = True):
        print("\nSynthetic dataset metrics:\n")
        debug_output_folder = f"{CURRENT_FILE_PATH}/visualizations/test_metrics"
        debug_folder_path = f"{CURRENT_FILE_PATH}/visualizations/test_bounding_box"

        if os.path.exists(debug_output_folder):
            shutil.rmtree(debug_output_folder)
        image_processor = ImageProcessor(debug_output_folder)
        imgs, labels = parse_dataset(f"{CURRENT_FILE_PATH}/2024_test_data/tile_dataset/images", f"{CURRENT_FILE_PATH}/2024_test_data/tile_dataset/labels")
        
        recalls = []
        precisions = []
        shape_top1s = []
        letter_top1s = []
        letter_top5s = []
        shape_color_top1s = []
        letter_color_top1s = []
        img_counter = 0
        
        #Storing the predictions from pipeline for the confusion matrix evaluation
        if gen_confusion_matrices:
            prediction_list = []

        for img, ground_truth in zip(imgs, labels):
            predictions = image_processor.process_image(img)
            

            if gen_confusion_matrices:
                prediction_list.append(predictions)
            (
                recall,
                precision,
                shape_top1,
                letter_top1,
                letter_top5,
                shape_color_top1,
                letter_color_top1
            ) = calc_metrics(predictions, ground_truth, debug_img= None, debug_path= debug_folder_path, img_num= img_counter) 
            img_counter += 1

            for metric, aggregate in zip(
                [recall, precision, shape_top1, letter_top1, letter_top5, shape_color_top1, letter_color_top1],
                [recalls, precisions, shape_top1s, letter_top1s, letter_top5s, shape_color_top1s, letter_color_top1s]
            ):
                if not metric is None:
                    aggregate.append(metric)
            
        out_folder = f"{CURRENT_FILE_PATH}/visualizations/test_metrics"
        if gen_confusion_matrices:
            generate_confusion_matrices(labels, prediction_list, out_folder)

        print(f"Recall: {np.mean(recalls)}")
        print(f"Precision: {np.mean(precisions)}")
        print(f"Shape top 1 acc: {np.mean(shape_top1s)}")
        print(f"Letter top 1 acc: {np.mean(letter_top1s)}")
        print(f"Letter top 5 acc: {np.mean(letter_top5s)}")
        print(f"Shape color top 1 acc: {np.mean(shape_color_top1s)}")
        print(f"Letter color top 1 acc: {np.mean(letter_color_top1s)}")

    def test_irl_dataset(self, gen_confusion_matrices = True):
        print("\nIRL data metrics:\n")
        debug_output_folder = f"{CURRENT_FILE_PATH}/visualizations/test_irl"

        if os.path.exists(debug_output_folder):
            shutil.rmtree(debug_output_folder)
        image_processor = ImageProcessor(debug_output_folder)
        imgs, labels = parse_str_dataset(f"{CURRENT_FILE_PATH}/2024_test_data/irl_dataset/images", f"{CURRENT_FILE_PATH}/2024_test_data/irl_dataset/labels")
        
        recalls = []
        precisions = []
        shape_top1s = []
        letter_top1s = []
        letter_top5s = []
        shape_color_top1s = []
        letter_color_top1s = []
        img_counter = 0
        
        #Storing the predictions from pipeline for the confusion matrix evaluation
        if gen_confusion_matrices:
            prediction_list = []

        for img, ground_truth in zip(imgs, labels):
            predictions = image_processor.process_image(img)
            

            if gen_confusion_matrices:
                prediction_list.append(predictions)
            (
                recall,
                precision,
                shape_top1,
                letter_top1,
                letter_top5,
                shape_color_top1,
                letter_color_top1
            ) = calc_metrics(predictions, ground_truth, debug_img= img.get_array(), debug_path= debug_output_folder, img_num= img_counter) 
            img_counter += 1

            for metric, aggregate in zip(
                [recall, precision, shape_top1, letter_top1, letter_top5, shape_color_top1, letter_color_top1],
                [recalls, precisions, shape_top1s, letter_top1s, letter_top5s, shape_color_top1s, letter_color_top1s]
            ):
                if not metric is None:
                    aggregate.append(metric)
            

        out_folder = f"{CURRENT_FILE_PATH}/visualizations/test_irl"
        if gen_confusion_matrices:
            generate_confusion_matrices(labels, prediction_list, out_folder)

        print(f"Recall: {np.mean(recalls)}")
        print(f"Precision: {np.mean(precisions)}")
        print(f"Shape top 1 acc: {np.mean(shape_top1s)}")
        print(f"Letter top 1 acc: {np.mean(letter_top1s)}")
        print(f"Letter top 5 acc: {np.mean(letter_top5s)}")
        print(f"Shape color top 1 acc: {np.mean(shape_color_top1s)}")
        print(f"Letter color top 1 acc: {np.mean(letter_color_top1s)}")
    
    def test_lightweight_process_one_image(self):
        # run lightweight
        # assert there is 1 instance 
        # assert the result is list[fullbboxpred]
        pass

    def test_lightweight_process_many(self):
        # run lightweight assert there is multiple instances
        # assert the result is a list[fullbboxpred] and has numbers in prob_descriptors
        image_processor = ImageProcessor()
        sample_input = Image.from_file(f"{CURRENT_FILE_PATH}/2024_test_data/fullsize_dataset/images/1080p.png")
        res = image_processor.process_image_lightweight(sample_input)
        
        assert type(res) is list
        assert type(res[0]) is FullBBoxPrediction
        if len(res) > 1:
            assert np.any(res[0].descriptor.letter_probs) and np.any(res[0].descriptor.shape_col_probs)





if __name__ == "__main__":
    unittest.main()<|MERGE_RESOLUTION|>--- conflicted
+++ resolved
@@ -18,11 +18,8 @@
 
 CURRENT_FILE_PATH = os.path.dirname(os.path.realpath(__file__))
 
-<<<<<<< HEAD
-def calc_metrics(predictions: list[FullBBoxPrediction], ground_truth: list[FullBBoxPrediction], 
-=======
+
 def calc_metrics(predictions: list[FullBBoxPrediction], ground_truth: list[FullBBoxGroundTruth], 
->>>>>>> f6455c5f
                  debug_img: np.ndarray, debug_path: str, img_num: int):
     #debug_img should be receiving the image np array, img.get_array(), and visuals are provided of the bounding box'''
     true_positives = 0 # how many predictions were on top of a ground-truth box
