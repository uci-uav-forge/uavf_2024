--- conflicted
+++ resolved
@@ -1,13 +1,9 @@
 from uavf_2024.imaging.drone_tracker import DroneTracker
 from uavf_2024.imaging.particle_filter import BoundingBox
 from uavf_2024.imaging.camera_model import CameraModel
-<<<<<<< HEAD
 import shutil
 
 #shutil.rmtree()
-=======
-
->>>>>>> 155c8787
 import unittest
 import numpy as np
 from numpy import cos, pi, sin, tan
@@ -59,7 +55,6 @@
         y_max = np.max(projected_points[1])
 
         return BoundingBox((x_min + x_max) / 2, (y_min + y_max) / 2, x_max - x_min, y_max - y_min)
-<<<<<<< HEAD
 
 
     def save_visualization(self, test_case_name, fig, vis_num):
@@ -140,9 +135,6 @@
         expected_final_position = target_positions[-1][:3]
         self.assertTrue(np.allclose(final_state[:3], expected_final_position, atol=0.1), f"filter converged to {final_state}")
 
-=======
-
->>>>>>> 155c8787
     def test_stationary_target(self):
         n_cam_samples = 20
         cam_pos_radius = 10
@@ -150,7 +142,6 @@
         cam_positions = [cam_pos_radius * np.array([sin(2 * pi * i / n_cam_samples), 0, -cos(2 * pi * i / n_cam_samples)]) for i in range(n_cam_samples)]
         cam_rotations = [R.from_euler('xyz', [0, -2 * pi * i / n_cam_samples, 0]) for i in range(n_cam_samples)]
 
-<<<<<<< HEAD
         target_positions = np.array([[0, 0, 0, 0, 0, 0, 0.35]] * n_cam_samples)  # Stationary target
 
         self.moving_target_path(np.array(cam_positions), cam_rotations, target_positions, 'test_stationary_target')
@@ -206,165 +197,3 @@
 
 if __name__ == '__main__':
     unittest.main()
-=======
-        plt.figure()
-        ax = plt.axes()
-        ax.set_xlim(-cam_pos_radius, cam_pos_radius)
-        ax.set_ylim(-cam_pos_radius, cam_pos_radius)
-        ax.plot([0], [0], 'ro')
-        for cam_pos, cam_rot in zip(cam_positions, cam_rotations):
-            look_direction = cam_rot.apply([0, 0, 1])
-            ax.scatter(cam_pos[0], cam_pos[2])
-            ax.plot([cam_pos[0], cam_pos[0] + look_direction[0]], [cam_pos[2], cam_pos[2] + look_direction[2]])
-
-        os.makedirs(f'{CURRENT_DIR}/visualizations/drone_tracker', exist_ok=True)
-        os.makedirs(f'{CURRENT_DIR}/visualizations/drone_tracker/particles', exist_ok=True)
-        plt.savefig(f'{CURRENT_DIR}/visualizations/drone_tracker/test_camera_positions.png')
-
-        plt.figure()
-        covariances = []
-        fig_bounds = 15
-        for cam_pos, cam_rot in tqdm(zip(cam_positions, cam_rotations)):
-            # Create a measurement
-            state = np.array([0, 0, 0, 0, 0, 0, 0.35])  # Example stationary target state
-            bbox = self.compute_measurement((cam_pos, cam_rot), state)
-            self.filter.predict(0.5)
-            self.filter.update((cam_pos, cam_rot), [bbox])
-
-            particles_fig = self.filter.tracks[0].filter.visualize(fig_bounds)
-            ax = particles_fig.axes[0]
-            ax.plot([0], [0], 'ro', label='actual position')
-            look_direction = cam_rot.apply([0, 0, 1])
-            ax.plot([cam_pos[0], cam_pos[0] + look_direction[0]], [cam_pos[2], cam_pos[2] + look_direction[2]], 'g', label='camera (our drone)')
-
-            mean = self.filter.tracks[0].filter.mean()
-            cov = np.diag(self.filter.tracks[0].filter.covariance())
-            ax.plot([mean[0]], [mean[2]], 'yo', label='estimated position')
-            particles_fig.legend()
-            particles_fig.savefig(f'{CURRENT_DIR}/visualizations/drone_tracker/particles/particles_{len(covariances)}.png')
-            del particles_fig
-            covariances.append(np.diag(self.filter.tracks[0].filter.covariance()))
-
-        labels = ['x', 'y', 'z', 'vx', 'vy', 'vz', 'r']
-        for i in range(len(covariances[0])):
-            plt.plot([c[i] for c in covariances], label=labels[i])
-        plt.legend()
-        plt.title("Variance vs timestep")
-        plt.savefig(f'{CURRENT_DIR}/visualizations/drone_tracker/test_covariances.png')
-
-        self.assertTrue(len(self.filter.tracks) == 1)
-        final_state = self.filter.tracks[0].filter.mean()
-        self.assertTrue(np.allclose(final_state[:3], [0, 0, 0], atol=0.1), f"filter converged to {final_state}")
-
-    def test_moving_target(self):
-        n_cam_samples = 20
-        cam_pos_radius = 10
-
-        cam_positions = [cam_pos_radius * np.array([sin(2 * pi * i / n_cam_samples), 0, -cos(2 * pi * i / n_cam_samples)]) for i in range(n_cam_samples)]
-        cam_rotations = [R.from_euler('xyz', [0, -2 * pi * i / n_cam_samples, 0]) for i in range(n_cam_samples)]
-
-        plt.figure()
-        ax = plt.axes()
-        ax.set_xlim(-cam_pos_radius, cam_pos_radius)
-        ax.set_ylim(-cam_pos_radius, cam_pos_radius)
-        ax.plot([0], [0], 'ro')
-        for cam_pos, cam_rot in zip(cam_positions, cam_rotations):
-            look_direction = cam_rot.apply([0, 0, 1])
-            ax.scatter(cam_pos[0], cam_pos[2])
-            ax.plot([cam_pos[0], cam_pos[0] + look_direction[0]], [cam_pos[2], cam_pos[2] + look_direction[2]])
-
-        os.makedirs(f'{CURRENT_DIR}/visualizations/drone_tracker', exist_ok=True)
-        os.makedirs(f'{CURRENT_DIR}/visualizations/drone_tracker/particles', exist_ok=True)
-        plt.savefig(f'{CURRENT_DIR}/visualizations/drone_tracker/test_camera_positions.png')
-
-        plt.figure()
-        covariances = []
-        fig_bounds = 15
-
-        # Define the target's initial state and velocity
-        initial_state = np.array([0, -10, 10, 1, 1, 0, 0.35])  # Example moving target state
-
-        for step, (cam_pos, cam_rot) in enumerate(tqdm(zip(cam_positions, cam_rotations))):
-            # Update the target's state (simple linear motion model)
-            target_state = initial_state.copy()
-            target_state[:3] += target_state[3:6] * step * 0.5  # Update position based on velocity and time step
-
-            # Create a measurement
-            bbox = self.compute_measurement((cam_pos, cam_rot), target_state)
-            self.filter.predict(0.5)
-            self.filter.update((cam_pos, cam_rot), [bbox])
-
-            particles_fig = self.filter.tracks[0].filter.visualize(fig_bounds)
-            ax = particles_fig.axes[0]
-            ax.plot([0], [0], 'ro', label='actual position')
-            look_direction = cam_rot.apply([0, 0, 1])
-            ax.plot([cam_pos[0], cam_pos[0] + look_direction[0]], [cam_pos[2], cam_pos[2] + look_direction[2]], 'g', label='camera (our drone)')
-
-            mean = self.filter.tracks[0].filter.mean()
-            cov = np.diag(self.filter.tracks[0].filter.covariance())
-            ax.plot([mean[0]], [mean[2]], 'yo', label='estimated position')
-            particles_fig.legend()
-            particles_fig.savefig(f'{CURRENT_DIR}/visualizations/drone_tracker/particles/particles_{len(covariances)}.png')
-            del particles_fig
-            covariances.append(np.diag(self.filter.tracks[0].filter.covariance()))
-
-        labels = ['x', 'y', 'z', 'vx', 'vy', 'vz', 'r']
-        for i in range(len(covariances[0])):
-            plt.plot([c[i] for c in covariances], label=labels[i])
-        plt.legend()
-        plt.title("Variance vs timestep")
-        plt.savefig(f'{CURRENT_DIR}/visualizations/drone_tracker/test_covariances.png')
-
-        self.assertTrue(len(self.filter.tracks) == 1)
-        final_state = self.filter.tracks[0].filter.mean()
-        expected_final_position = initial_state[:3] + initial_state[3:6] * (n_cam_samples - 1) * 0.5
-        self.assertTrue(np.allclose(final_state[:3], expected_final_position, atol=0.1), f"filter converged to {final_state}")
-
-    def test_bounding_box_prediction(self):
-        num_steps = 100
-        center = [0, 0, 10]
-        radius = 10
-# 
-        observer_path = self.circular_path(center, radius, num_steps)
-        target_path = self.linear_path(np.array([0, -10, 10]), np.array([20, 10, 10]), num_steps)
-# 
-        total_loss = 0
-# 
-        for i in range(num_steps):
-            cam_position = observer_path[i]
-            direction_to_target = target_path[i] - cam_position
-            cam_rotation = R.from_rotvec(np.cross([0, 0, 1], direction_to_target))
-            bbox = self.compute_measurement((cam_position, cam_rotation), target_path[i])
-            self.filter.update((cam_position, cam_rotation), [bbox])
-# 
-            estimated_state = self.filter.tracks[0].filter.mean()
-            error = np.linalg.norm(estimated_state[:3] - target_path[i])
-            total_loss += error**2  # Sum of squared errors
-# 
-        mean_squared_error = total_loss / num_steps
-        acceptable_mse = 1.0  # Define an acceptable mean squared error
-        self.assertLess(mean_squared_error, acceptable_mse, f"Mean squared error too high: {mean_squared_error}")
-    
-    @staticmethod
-    def linear_path(start_point, end_point, num_steps):
-        return np.linspace(start_point, end_point, num_steps)
-
-    @staticmethod
-    def circular_path(center, radius, num_steps):
-        angles = np.linspace(0, 2 * np.pi, num_steps)
-        return np.array([center[0] + radius * np.cos(angles),
-                         center[1] + radius * np.sin(angles),
-                         center[2] * np.ones_like(angles)]).T
-
-    @staticmethod
-    def spiral_path(center, start_radius, num_steps, z_step):
-        angles = np.linspace(0, 4 * np.pi, num_steps)  # Complete two full rotations
-        radii = np.linspace(start_radius, 0, num_steps)  # Radii decrease to 0
-        return np.array([center[0] + radii * np.cos(angles),
-                         center[1] + radii * np.sin(angles),
-                         center[2] + z_step * np.arange(num_steps)]).T
-
-if __name__ == '__main__':
-    unittest.main()
-
->>>>>>> 155c8787
