--- conflicted
+++ resolved
@@ -42,12 +42,9 @@
 set(srv_files
   "srv/TakePicture.srv"
   "srv/GetAttitude.srv"
-<<<<<<< HEAD
   "srv/ResetLogDir.srv"
-=======
   "srv/PointCam.srv"
   "srv/ZoomCam.srv"
->>>>>>> 95de95c4
 )
 
 rosidl_generate_interfaces(libuavf_2024
