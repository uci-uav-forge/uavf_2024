<<<<<<< HEAD
from uavf_2024.gnc.commander_node import CommanderNode
from uavf_2024.gnc.util import is_inside_bounds
=======
>>>>>>> e8b43e94
import numpy as np
import math

class DropzonePlanner:
    '''
    Handles all logic related to controlling drone motion during the payload drop.
    '''

    def __init__(self, commander: 'CommanderNode', image_width_m: float, image_height_m: float):
        self.commander = commander
        self.image_width_m = image_width_m
        self.image_height_m = image_height_m
        self.detections = []
        self.current_payload_index = 0
        self.has_scanned_dropzone = False
    
    def gen_dropzone_plan(self):
        '''
        Generates dropzone plan with yaws included, in meters.
        '''

        # Step 1: Find closest corner of dropzone.
        # Set up some helpers to reorient relative to that.
        while not self.commander.got_global_pos or not self.commander.got_pose:
            pass

        dropzone_coords = self.commander.dropzone_bounds_mlocal

        pose = self.commander.cur_pose.pose

        cur_xy = np.array([pose.position.x, pose.position.y])

        closest_idx = min(range(4), key = lambda i: np.linalg.norm(dropzone_coords[i] - cur_xy))

        dist_m1, dist_p1 = \
            [np.linalg.norm(dropzone_coords[closest_idx] - dropzone_coords[(closest_idx + k) % 4]) for k in (-1, 1)]

        drop_h, drop_w = max(dist_m1,dist_p1), min(dist_m1,dist_p1)

        if dist_m1 > dist_p1:
            far_idx = (closest_idx - 1) % 4
            near_idx = (closest_idx + 1) % 4
        else:
            far_idx = (closest_idx + 1) % 4
            near_idx = (closest_idx - 1) % 4
        
        w_unit = dropzone_coords[near_idx] - dropzone_coords[closest_idx]
        w_unit /= np.linalg.norm(w_unit)

        h_unit = dropzone_coords[far_idx] - dropzone_coords[closest_idx]
        h_unit /= np.linalg.norm(h_unit)

        fwd_yaw = np.degrees(np.arccos(np.dot(np.array([1,0]), h_unit)))
        fwd_yaw += 90
        fwd_yaw %= 360
        
        # Step 2: Generate a "zigzag" pattern to sweep the entire dropzone.
        result_wps = []
        for col in range(math.ceil(drop_w/self.image_width_m)):
            wps_col = []

            offset_w = self.image_width_m * (col + 1/2)
            for row in range(math.ceil(drop_h/self.image_height_m)):
                offset_h = self.image_height_m * (row + 1/2)

                wps_col.append(dropzone_coords[closest_idx] + w_unit * offset_w + h_unit * offset_h)
            
            if col % 2:
                result_wps += [(x, (fwd_yaw + 180)%360) for x in wps_col[::-1]]
            else:
                result_wps += [(x, fwd_yaw) for x in wps_col]

        return result_wps

    def scan_dropzone(self):
        '''
        Will be executed after the drone completes the first waypoint lap. 
        Drone will move to drop zone from its current position and scan the
        entire drop zone.
        '''
        dropzone_plan = self.gen_dropzone_plan()
        self.commander.log("Planned waypoints", [self.commander.local_to_gps(wp) for wp, _ in dropzone_plan])
        self.commander.call_imaging_at_wps = True
        self.commander.execute_waypoints([self.commander.local_to_gps(wp) for wp, yaw in dropzone_plan], [yaw for wp, yaw in dropzone_plan])
        self.commander.call_imaging_at_wps = False
        self.detections = self.commander.gather_imaging_detections()

        self.commander.log("Imaging detections", self.detections)

    def generate_wps_to_target(self, target_x, target_y):
        current_x, current_y = self.commander.cur_pose.pose.position.x, self.commander.cur_pose.pose.position.y
        x_diff, y_diff = current_x - target_x, current_y - target_y
        
        divisor = abs(x_diff) / self.dist_btwn_img_wps
        if abs(y_diff) > abs(x_diff):
            divisor = abs(y_diff) / self.dist_btwn_img_wps
        
        x_diff = x_diff / divisor
        y_diff = y_diff / divisor
        
        waypoints = [(target_x, target_y)]

        new_wp = (target_x + x_diff, target_y + y_diff)
        while (is_inside_bounds(self.commander.dropzone_bounds, new_wp)):
            waypoints.append(new_wp)
            new_wp = (new_wp[0] + x_diff, new_wp[1] + y_diff)

        waypoints.reverse()
        return waypoints

    def conduct_air_drop(self):
        '''
        Will be executed each time the drone completes a waypoint lap.
        Drone will navigate to the target that best matches its current 
        payload and will release the payload.
        '''

        if self.has_scanned_dropzone == False:
            self.scan_dropzone()
            self.has_scanned_dropzone = True
        
        best_match = max(self.detections, key = self.match_score)

        next_wps = self.generate_wps_to_target(best_match.x, best_match.y)
        self.commander.log("Opportunistic imaging waypoints:", next_wps)
        self.commander.execute_waypoints([self.commander.local_to_gps(wp) for wp in next_wps])
        self.commander.release_payload()
        self.commander.payloads[self.current_payload_index].display()
        self.current_payload_index += 1
    
    def match_score(self, detection):
        p = self.commander.payloads[self.current_payload_index]

        return detection.letter_conf[p.letter_id] \
            + detection.shape_conf[p.shape_id] \
            + detection.letter_color_conf[p.letter_color_id] \
            + detection.shape_color_conf[p.shape_color_id]<|MERGE_RESOLUTION|>--- conflicted
+++ resolved
@@ -1,8 +1,4 @@
-<<<<<<< HEAD
-from uavf_2024.gnc.commander_node import CommanderNode
 from uavf_2024.gnc.util import is_inside_bounds
-=======
->>>>>>> e8b43e94
 import numpy as np
 import math
 
