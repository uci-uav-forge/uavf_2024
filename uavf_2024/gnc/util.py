from geographiclib.geodesic import Geodesic
<<<<<<< HEAD
import numpy as np
=======
import gpxpy
import gpxpy.gpx
>>>>>>> acdc114e
import math
import numpy as np
from shapely.geometry import Point, Polygon
from uavf_2024.imaging import CertainTargetDescriptor

def read_gps(fname):
    with open(fname) as f:
        return [tuple(map(float, line.split(','))) for line in f]

def read_payload_list(fname):
    payload_list = []
    with open(fname) as f:
        for line in f:
            shape_col, shape, letter_col, letter = line.split()
            payload_list.append(CertainTargetDescriptor(shape_col, shape, letter_col, letter))
    
    return payload_list

<<<<<<< HEAD
=======
def extract_track_label(track: gpxpy.gpx.GPXTrack):
    '''
    Depending on the given track's name, return one of the four following labels:
    'Mission', 'Airdrop Boundary', 'Flight Boundary', 'Unknown Track'.
    '''
    if track.name.endswith('Mission'):
        return 'Mission'
    elif track.name.endswith('Airdrop Boundary'):
        return 'Airdrop Boundary'
    elif track.name.endswith('Flight Boundary'):
        return 'Flight Boundary'
    else:
        return 'Unknown Track'

def extract_coordinates(track: gpxpy.gpx.GPXTrack):
    '''
    Return the list of coordinates that make up the given track.
    '''
    coordinates = []

    if track.name.endswith('Mission'):
        for segment in track.segments:
            for point in segment.points:
                coordinates.append((point.latitude, point.longitude, point.elevation))
    else:
        for segment in track.segments:
            for point in segment.points:
                coordinates.append((point.latitude, point.longitude))

    return coordinates

def read_gpx_file(file_name: str):
    '''
    Return a dictionary with key-value pairs that represent the main tracks 
    in the given GPX file. The key is the track's label, which will either be
    Flight Boundary, Airdrop Boundary, Mission, or Unknown Track. The value 
    is a list of GPS points that describe the associated track.
    '''
    gpx_file = open(file_name, 'r')
    gpx = gpxpy.parse(gpx_file)
    track_map = {extract_track_label(track): extract_coordinates(track) for track in gpx.tracks}
    return track_map

def is_inside_bounds_local(bounds, pt):
    p = Point(pt[0], pt[1])
    boundary = Polygon(bounds)

    return p.within(boundary)

>>>>>>> acdc114e
def convert_delta_gps_to_local_m(gp1, gp2):

    # sets up the following triangle to convert to local coordinates:
    #  X - - - - - - - - - - - gp2
    #  |          (g1)    
    #  | (g0)
    #  |
    # gp1
    
    # azi1 corresponds to the angle of each line:
    # it will be (+90=east, -90=west) for g1 and (0 = north, 180 = south) for g0
    # s12 is the distance.

    
    geod = Geodesic.WGS84
    g0 = geod.Inverse(*gp1, gp2[0], gp1[1])
    g1 = geod.Inverse(gp2[0], gp1[1], *gp2)
    return np.array([g1['s12']*(1 if g1['azi1'] > 0 else -1), g0['s12']*(-1 if g0['azi1'] > 90 else 1)])

def convert_local_m_to_delta_gps(gp0, dm):
    
    # first travel dm[1] meters north/south
    # then travel dm[0] meters east/west

    geod = Geodesic.WGS84
    gr = geod.Direct(*gp0, 0, dm[1])
    gr2 = geod.Direct(gr['lat2'],gr['lon2'],90, dm[0])
    return np.array([gr2['lat2'], gr2['lon2']])

def calculate_turn_angles_deg(path_coordinates):
    norm_vectors = []

    for i in range(len(path_coordinates) - 1):
        tail_x, tail_y = path_coordinates[i][0], path_coordinates[i][1]
        head_x, head_y = path_coordinates[i + 1][0], path_coordinates[i + 1][1]
        
        result_vector = np.array([head_x - tail_x, head_y - tail_y])
        norm_vectors.append(result_vector / np.linalg.norm(result_vector))

    turn_angles = []
    for i in range(len(norm_vectors) - 1):
        turn_angles.append(np.degrees(np.arccos(np.dot(norm_vectors[i], norm_vectors[i + 1]))))
    
    return turn_angles<|MERGE_RESOLUTION|>--- conflicted
+++ resolved
@@ -1,10 +1,6 @@
 from geographiclib.geodesic import Geodesic
-<<<<<<< HEAD
-import numpy as np
-=======
 import gpxpy
 import gpxpy.gpx
->>>>>>> acdc114e
 import math
 import numpy as np
 from shapely.geometry import Point, Polygon
@@ -23,8 +19,6 @@
     
     return payload_list
 
-<<<<<<< HEAD
-=======
 def extract_track_label(track: gpxpy.gpx.GPXTrack):
     '''
     Depending on the given track's name, return one of the four following labels:
@@ -74,7 +68,6 @@
 
     return p.within(boundary)
 
->>>>>>> acdc114e
 def convert_delta_gps_to_local_m(gp1, gp2):
 
     # sets up the following triangle to convert to local coordinates:
