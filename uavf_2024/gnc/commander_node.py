from datetime import datetime
import geometry_msgs.msg 
import libuavf_2024.srv
import logging
import mavros_msgs.msg
import mavros_msgs.srv
import numpy as np
import rclpy
import rclpy.node
from rclpy.qos import QoSProfile, ReliabilityPolicy, DurabilityPolicy
from scipy.spatial.transform import Rotation as R
import sensor_msgs.msg
from shapely.geometry import Point, Polygon, LineString
import std_msgs.msg
import time
from uavf_2024.gnc.dropzone_planner import DropzonePlanner
from uavf_2024.gnc.util import read_gps, convert_delta_gps_to_local_m, convert_local_m_to_delta_gps, read_payload_list
from uavf_2024.imaging.imaging_types import ROSDetectionMessage, Target3D

TAKEOFF_ALTITUDE = 20.0

class CommanderNode(rclpy.node.Node):
    '''
    Manages subscriptions to ROS2 topics and services necessary for the main GNC node. 
    '''

    def __init__(self, args):
        '''
        Initialize all clients, subscriptions, and variables needed. Check out 
        http://wiki.ros.org/mavros and http://wiki.ros.org/mavros_msgs to read 
        more about the MAVROS messages and services the drone relies on.
        '''
        super().__init__('uavf_commander_node')

        np.set_printoptions(precision=8)
        logging.basicConfig(filename='commander_node_{:%Y-%m-%d}.log'.format(datetime.now()), encoding='utf-8', level=logging.DEBUG)
        logging.getLogger().addHandler(logging.StreamHandler())

        qos_profile = QoSProfile(
            reliability=ReliabilityPolicy.BEST_EFFORT,
            durability=DurabilityPolicy.VOLATILE,
            depth = 1)
        
        self.got_pos = False

        self.arm_client = self.create_client(mavros_msgs.srv.CommandBool, 'mavros/cmd/arming')   
        self.mode_client = self.create_client(mavros_msgs.srv.SetMode, 'mavros/set_mode')
        self.takeoff_client = self.create_client(mavros_msgs.srv.CommandTOL, 'mavros/cmd/takeoff')
        self.waypoints_client = self.create_client(mavros_msgs.srv.WaypointPush, 'mavros/mission/push')
        self.clear_mission_client = self.create_client(mavros_msgs.srv.WaypointClear, 'mavros/mission/clear')
        self.cmd_long_client = self.create_client(mavros_msgs.srv.CommandLong, 'mavros/cmd/command')

        self.cur_state = None
        self.state_sub = self.create_subscription(
            mavros_msgs.msg.State,
            'mavros/state',
            self.got_state_cb,
            qos_profile)

        self.got_pose = False
        self.world_position_sub = self.create_subscription(
            geometry_msgs.msg.PoseStamped,
            '/mavros/local_position/pose',
            self.got_pose_cb,
            qos_profile)

        self.got_global_pos = False
        self.global_position_sub = self.create_subscription(
            sensor_msgs.msg.NavSatFix,
            '/mavros/global_position/global',
            self.got_global_pos_cb,
            qos_profile)

        self.last_wp_seq = -1
        self.reached_sub = self.create_subscription(
            mavros_msgs.msg.WaypointReached,
            'mavros/mission/reached',
            self.reached_cb,
            qos_profile)
        
        self.imaging_client = self.create_client(
            libuavf_2024.srv.TakePicture,
            '/imaging_service')
        
        self.mission_wps = read_gps(args.mission_file)
        self.dropzone_bounds = read_gps(args.dropzone_file)
        self.payloads = read_payload_list(args.payload_list)

        self.dropzone_planner = DropzonePlanner(self, args.image_width_m, args.image_height_m)
        self.args = args

        self.call_imaging_at_wps = False
        self.imaging_futures = []

        self.left_intermediate_waypoint_global = (38.31605966, -76.55154921)
        self.right_intermediate_waypoint_global = (38.31542867, -76.54548898)
        self.geofence_middle_pt = (38.31470980862425, -76.54936361414539)

        self.geofence = []
        
        self.turn_angle_limit = 170
    
    def log(self, *args, **kwargs):
        '''
        Log message. Intended for convenience and debugging purposes.
        '''
        logging.info(*args, **kwargs)
    
    def got_state_cb(self, state):
        '''
        Set self.cur_state. This is the callback function for the subscription to 
        the mavros/state topic.
        '''
        self.cur_state = state
    
    def reached_cb(self, reached):
        '''
        Set self.last_wp_seq. This is the callback function for the subscrption to the 
        mavros/mission/reached topic.
        '''
        if reached.wp_seq > self.last_wp_seq:
            self.log(f"Reached waypoint {reached.wp_seq}")
            self.last_wp_seq = reached.wp_seq

            if self.call_imaging_at_wps:
                self.imaging_futures.append(self.imaging_client.call_async(libuavf_2024.srv.TakePicture.Request()))
    
    def got_pose_cb(self, pose):
        '''
        Obtain the current local position. This is the callback function for the 
        subscription to the /mavros/local_position/pose topic.
        '''
        self.cur_pose = pose
        self.cur_rot = R.from_quat([pose.pose.orientation.x,pose.pose.orientation.y,pose.pose.orientation.z,pose.pose.orientation.w,]).as_rotvec()
        self.got_pose = True

    def got_global_pos_cb(self, pos):
        '''
        Obtain the global home position and set self.home_global_pos. This is the 
        callback function for the subscription to the /mavros/global_position/global topic.
        '''
        # Todo this feels messy - there should be a cleaner way to get home-pos through MAVROS.
        self.last_global_pos = pos
        if not self.got_global_pos:
            self.home_global_pos = pos
            print(self.home_global_pos)
            
            self.dropzone_bounds_mlocal = [convert_delta_gps_to_local_m((pos.latitude, pos.longitude), x) for x in self.dropzone_bounds]
            self.log(f"Dropzone bounds in local coords {self.dropzone_bounds_mlocal}")

            self.got_global_pos = True
    
    def local_to_gps(self, local):
        '''
        Convert local coordinates to global coordinates by simply calling 
        the convert_local_m_to_delta_gps() utility function.
        '''
        return convert_local_m_to_delta_gps((self.home_global_pos.latitude, self.home_global_pos.longitude) , local)

    def get_cur_xy(self):
        '''
        Get current drone position.
        '''
        pose = self.cur_pose.pose
        return np.array([pose.position.x, pose.position.y])
    
    def execute_waypoints(self, waypoints, yaws = None):
        '''
        Fly to each of the waypoints.
        '''
        if yaws is None:
            yaws = [float('NaN')] * len(waypoints)

        self.last_wp_seq = -1

        self.log("Pushing waypoints")

        waypoints = [(self.last_global_pos.latitude, self.last_global_pos.longitude, TAKEOFF_ALTITUDE)] +  waypoints
        yaws = [float('NaN')] + yaws
        self.log(f"Waypoints: {waypoints} Yaws: {yaws}")

        waypoint_msgs = [
                mavros_msgs.msg.Waypoint(
                    frame = mavros_msgs.msg.Waypoint.FRAME_GLOBAL_REL_ALT,
                    command = mavros_msgs.msg.CommandCode.NAV_WAYPOINT,
                    is_current = False,
                    autocontinue = True,

                    param1 = 0.0,
                    param2 = 5.0,
                    param3 = 0.0,
                    param4 = yaw,

                    x_lat = wp[0],
                    y_long = wp[1],
                    z_alt = wp[2])

                for wp,yaw in zip(waypoints, yaws)]
        
        self.clear_mission_client.call(mavros_msgs.srv.WaypointClear.Request())

        self.log("Delaying before pushing waypoints.")
        time.sleep(1)
        self.log("Pushing waypoints.")
        
        self.waypoints_client.call(mavros_msgs.srv.WaypointPush.Request(start_index = 0, waypoints = waypoint_msgs))
        self.log("Delaying before setting mode.")
        time.sleep(1)
        self.log("Setting mode.")
        # mavros/px4 doesn't consistently set the mode the first time this function is called...
        # retry or fail the script.
        for _ in range(1000):
            self.mode_client.call(mavros_msgs.srv.SetMode.Request(base_mode = 0, custom_mode = 'AUTO.MISSION'))
            time.sleep(0.2)
            if self.cur_state != None and self.cur_state.mode == 'AUTO.MISSION':
                self.log("Success setting mode")
                break
        else:
            self.log("Failure setting mode, quitting.")
            quit()

        self.log("Waiting for mission to finish.")

        while self.last_wp_seq != len(waypoints)-1:
            pass
    
    def release_payload(self):
<<<<<<< HEAD
        '''
        Send signal to release the payload. The drone has reached the target in the drop 
        zone that matches the payload.
        '''
        # mocked out for now.
        self.log("WOULD RELEASE PAYLOAD")
=======
        deg1 = 180
        deg2 = 100

        deg_to_actuation = lambda x: (x/180)*2 - 1
        self.log("waiting for cmd long client...")
        self.cmd_long_client.wait_for_service()
        for t_deg in list(range(deg1+1,deg2-1,-1)) + list(range(deg2,deg1)):
            self.log(f"setting to {t_deg}") 
            a = deg_to_actuation(t_deg)
            self.cmd_long_client.call(
                mavros_msgs.srv.CommandLong.Request(
                    command = 187,
                    confirmation = 1,
                    param1 = a,
                    param2 = a,
                    param3 = a,
                    param4 = a,
                    param5 = a,
                    param6 = 0.0,
                    param7 = 0.0
                )
            )

            time.sleep(.1)
        
>>>>>>> bbaf1afb
    
    def gather_imaging_detections(self):
        '''
        Collect the imaging detections stored in self.imaging_futures. self.imaging_futures
        contains the results collected from calling the TakePicture service.
        '''
        detections = []
        self.log("Waiting for imaging detections.")
        
        for future in self.imaging_futures:
            while not future.done():
                pass
            for detection in future.result().detections:
                detections.append(Target3D.from_ros(ROSDetectionMessage(detection.timestamp, detection.x, detection.y, detection.z,
                                                                        detection.shape_conf, detection.letter_conf, 
                                                                        detection.shape_color_conf, detection.letter_color_conf, detection.id)))
        
        self.imaging_futures = []
        self.log(f"Successfully retrieved imaging detections: {detections}")
        
        return detections
    
    def wait_for_takeoff(self):
        '''
        Wait for a signal indicating that the drone should takeoff and start next lap.
        '''
        self.log('Waiting for takeoff')

    def get_closest_intermediate_point(self, destination_wp):
        '''
        Get an intermediate waypoint to fly to before flying to the destination_wp.
        By flying to the intermediate waypoint before the destination_wp, the
        geofence will not be violated.
        '''
        return self.right_intermediate_waypoint_global if destination_wp[1] > self.geofence_middle_pt[1] else self.left_intermediate_waypoint_global

    def generate_legal_waypoints(self, waypoints):
        '''
        Check if the given waypoints produces a flight path that will violate the geofence
        and return a "legal" set of waypoints that ensures the drone will stay within the
        geofence when it travels to each waypoint.
        '''
        legal_waypoints = []
        geofence_bounds = Polygon(self.geofence)
        
        for i in range(len(waypoints) - 1):
            start_wp = waypoints[i]
            destination_wp = waypoints[i + 1]
            path = LineString([start_wp, destination_wp])
            
            legal_waypoints.append(start_wp)
            if not path.within(geofence_bounds):
                legal_waypoints.append(self.get_closest_intermediate_point(destination_wp))
                
        legal_waypoints.append(waypoints[-1])

        return legal_waypoints


    def execute_mission_loop(self):
        '''
        Execute one mission loop which consists of flying one waypoint lap, flying to the drop zone,
        releasing the payload in the drop zone, and flying back to the home position.
        '''
        while not self.got_global_pos:
            pass

        if self.args.servo_test:
            self.release_payload()
            return
            
        self.dropzone_planner.gen_dropzone_plan()

        for lap in range(len(self.payloads)):
            self.log(f"Lap {lap}")

            # Wait for takeoff
            self.wait_for_takeoff()

            # Fly waypoint lap
            self.execute_waypoints(self.mission_wps)

            if self.args.exit_early:
                return

            # Fly to drop zone and release current payload
            self.dropzone_planner.conduct_air_drop()

            # Fly back to home position
            self.execute_waypoints([(self.home_global_pos.latitude, self.home_global_pos.longitude, TAKEOFF_ALTITUDE)])<|MERGE_RESOLUTION|>--- conflicted
+++ resolved
@@ -225,14 +225,10 @@
             pass
     
     def release_payload(self):
-<<<<<<< HEAD
         '''
         Send signal to release the payload. The drone has reached the target in the drop 
         zone that matches the payload.
         '''
-        # mocked out for now.
-        self.log("WOULD RELEASE PAYLOAD")
-=======
         deg1 = 180
         deg2 = 100
 
@@ -257,8 +253,6 @@
             )
 
             time.sleep(.1)
-        
->>>>>>> bbaf1afb
     
     def gather_imaging_detections(self):
         '''
