import std_msgs.msg
import mavros_msgs.msg
import mavros_msgs.srv
import rclpy
import rclpy.node
from rclpy.qos import *
import sensor_msgs.msg
import geometry_msgs.msg 
import libuavf_2024.srv
from uavf_2024.imaging.imaging_types import ROSDetectionMessage, Target3D
<<<<<<< HEAD
from uavf_2024.gnc.util import read_gps, convert_delta_gps_to_local_m, convert_local_m_to_delta_gps, read_payload_list, read_gpx_file, validate_points
=======
from uavf_2024.gnc.util import pose_to_xy, convert_delta_gps_to_local_m, convert_local_m_to_delta_gps, read_payload_list, read_gpx_file
>>>>>>> aeb6bf1d
from uavf_2024.gnc.dropzone_planner import DropzonePlanner
from scipy.spatial.transform import Rotation as R
import time
import logging
from datetime import datetime
import numpy as np
from uavf_2024.gnc.mission_messages import *

TAKEOFF_ALTITUDE = 20.0

class CommanderNode(rclpy.node.Node):
    '''
    Manages subscriptions to ROS2 topics and services necessary for the main GNC node. 
    '''

    def __init__(self, args):
        super().__init__('uavf_commander_node')

        np.set_printoptions(precision=8)
        logging.basicConfig(filename='commander_node_{:%Y-%m-%d-%m-%s}.log'.format(datetime.now()), format='%(asctime)s %(message)s', encoding='utf-8', level=logging.DEBUG)
        logging.getLogger().addHandler(logging.StreamHandler())

        qos_profile = QoSProfile(
            reliability=ReliabilityPolicy.BEST_EFFORT,
            durability=DurabilityPolicy.VOLATILE,
            history=HistoryPolicy.KEEP_ALL,
            depth = 1)


        self.arm_client = self.create_client(mavros_msgs.srv.CommandBool, 'mavros/cmd/arming')   
        self.mode_client = self.create_client(mavros_msgs.srv.SetMode, 'mavros/set_mode')
        self.takeoff_client = self.create_client(mavros_msgs.srv.CommandTOL, 'mavros/cmd/takeoff')
        self.waypoints_client = self.create_client(mavros_msgs.srv.WaypointPush, 'mavros/mission/push')
        self.clear_mission_client = self.create_client(mavros_msgs.srv.WaypointClear, 'mavros/mission/clear')
        self.cmd_long_client = self.create_client(mavros_msgs.srv.CommandLong, 'mavros/cmd/command')

        self.msg_sub = self.create_subscription(
            mavros_msgs.msg.StatusText,
            'mavros/statustext/recv',
            self.status_text_cb,
            qos_profile
        )

        self.msg_pub = self.create_publisher(
            mavros_msgs.msg.StatusText,
            'mavros/statustext/send',
            qos_profile
        )

        self.cur_state = None
        self.state_sub = self.create_subscription(
            mavros_msgs.msg.State,
            'mavros/state',
            self.got_state_cb,
            qos_profile)

        self.got_pose = False
        self.world_position_sub = self.create_subscription(
            geometry_msgs.msg.PoseStamped,
            '/mavros/local_position/pose',
            self.got_pose_cb,
            qos_profile)

        self.got_global_pos = False
        self.global_position_sub = self.create_subscription(
            sensor_msgs.msg.NavSatFix,
            '/mavros/global_position/global',
            self.got_global_pos_cb,
            qos_profile)

        self.last_wp_seq = -1
        self.reached_sub = self.create_subscription(
            mavros_msgs.msg.WaypointReached,
            'mavros/mission/reached',
            self.reached_cb,
            qos_profile)
        
        self.imaging_client = self.create_client(
            libuavf_2024.srv.TakePicture,
            '/imaging_service')

        self.got_home_pos = False
        self.home_position_sub = self.create_subscription(
            mavros_msgs.msg.HomePosition,
            'mavros/home_position/home',
            self.home_position_cb,
            qos_profile
        )

        self.setpoint_pub = self.create_publisher(
            geometry_msgs.msg.PoseStamped,
            'mavros/setpoint_position/local',
            qos_profile
        )
        
        self.gpx_track_map = read_gpx_file(args.gpx_file)
        self.mission_wps, self.dropzone_bounds, self.geofence = self.gpx_track_map['Mission'], self.gpx_track_map['Airdrop Boundary'], self.gpx_track_map['Flight Boundary']
        validate_points(self.mission_wps, self.geofence)
        validate_points(self.dropzone_bounds, self.geofence, False)
        self.payloads = read_payload_list(args.payload_list)

        self.dropzone_planner = DropzonePlanner(self, args.image_width_m, args.image_height_m)
        self.args = args

        self.call_imaging_at_wps = False
        self.imaging_futures = []

        self.turn_angle_limit = 170

        self.cur_lap = -1
<<<<<<< HEAD
        self.in_loop = False

=======

        self.got_home_local_pos = False
        self.home_local_pos = None
    
>>>>>>> aeb6bf1d
    def log(self, *args, **kwargs):
        logging.info(*args, **kwargs)

    def got_state_cb(self, state):
        self.cur_state = state
        if self.in_loop and state.mode not in ["AUTO.MISSION", "AUTO.LOITER"]:
            self.log_statustext(f"Bad mode; {state.mode}. Crashing")
            quit()

    def reached_cb(self, reached):
        if reached.wp_seq > self.last_wp_seq:
            self.log(f"Reached waypoint {reached.wp_seq}")
            self.last_wp_seq = reached.wp_seq

            if self.call_imaging_at_wps:
                self.do_imaging_call()

    def do_imaging_call(self):
        self.imaging_futures.append(self.imaging_client.call_async(libuavf_2024.srv.TakePicture.Request()))
    
    def got_pose_cb(self, pose):
        self.cur_pose = pose
        self.cur_rot = R.from_quat([pose.pose.orientation.x,pose.pose.orientation.y,pose.pose.orientation.z,pose.pose.orientation.w,]).as_rotvec()
        self.got_pose = True
        if not self.got_home_local_pos:
            self.got_home_local_pos = True
            self.home_local_pose = self.cur_pose
            self.log(f"home local pose is {self.home_local_pose}")

    def got_global_pos_cb(self, pos):
        #Todo this feels messy - there should be a cleaner way to get home-pos through MAVROS.
        self.last_global_pos = pos
        self.got_global_pos = True


    def home_position_cb(self, pos):
        if not self.got_home_pos:
            self.log(f"home pos is {pos}")
        self.home_pos = pos
        self.got_home_pos = True
    
    def status_text_cb(self, statustext):
        self.log(f"recieved statustext: {statustext}")
        bump_lap = BumpLap.from_string(statustext.text)
        if bump_lap is not None:
            self.cur_lap = max(self.cur_lap, bump_lap.lap_index)

    def local_to_gps(self, local):
        local = np.array(local)
        return convert_local_m_to_delta_gps((self.home_pos.geo.latitude,self.home_pos.geo.longitude) , local - pose_to_xy(self.home_local_pose))

    def gps_to_local(self, gps):
        return convert_delta_gps_to_local_m((self.home_pos.geo.latitude, self.home_pos.geo.longitude), gps) + pose_to_xy(self.home_local_pose)


    def get_cur_xy(self):
        return pose_to_xy(self.cur_pose)
    
    def execute_waypoints(self, waypoints, yaws = None, do_set_mode=True):
        if yaws is None:
            yaws = [float('NaN')] * len(waypoints)

        self.log("Pushing waypoints")

        waypoints = [(self.last_global_pos.latitude, self.last_global_pos.longitude, TAKEOFF_ALTITUDE)] + waypoints
        validate_points(waypoints, self.geofence)
        yaws = [float('NaN')] + yaws
        self.log(f"Waypoints: {waypoints} Yaws: {yaws}")

        waypoint_msgs = [
                mavros_msgs.msg.Waypoint(
                    frame = mavros_msgs.msg.Waypoint.FRAME_GLOBAL_REL_ALT,
                    command = mavros_msgs.msg.CommandCode.NAV_WAYPOINT,
                    is_current = False,
                    autocontinue = True,

                    param1 = 0.0,
                    param2 = 5.0,
                    param3 = 0.0,
                    param4 = yaw,

                    x_lat = wp[0],
                    y_long = wp[1],
                    z_alt = wp[2])

                for wp,yaw in zip(waypoints, yaws)]

        
        self.clear_mission_client.call(mavros_msgs.srv.WaypointClear.Request())

        self.log("Delaying before pushing waypoints.")
        time.sleep(1)
        self.log("Pushing waypoints.")
        
        self.waypoints_client.call(mavros_msgs.srv.WaypointPush.Request(start_index = 0, waypoints = waypoint_msgs))
        self.log("Delaying before resetting mission progress.")
        time.sleep(1)
        self.last_wp_seq = -1
        self.log("Set mission progress")
        if do_set_mode:
            self.log("Delaying before setting mode.")
            time.sleep(1)
            self.log("Setting mode.")
            # mavros/px4 doesn't consistently set the mode the first time this function is called...
            # retry or fail the script.
            for _ in range(1000):
                self.mode_client.call(mavros_msgs.srv.SetMode.Request( \
                    base_mode = 0,
                    custom_mode = 'AUTO.MISSION'))
                time.sleep(0.2)
                if (self.cur_state != None and self.cur_state.mode == 'AUTO.MISSION') or self.last_wp_seq >= -1:
                    self.log("Success setting mode")
                    break
            else:
                self.log("Failure setting mode, quitting.")
                quit()
        else:
            self.log("Didn't set mode, waiting for manual flip to MISSION mode.")

        self.log("Waiting for mission to finish.")

        while self.last_wp_seq != len(waypoints)-1:
            pass
    
    def release_payload(self):
        deg1 = 180
        deg2 = 100

        deg_to_actuation = lambda x: (x/180)*2 - 1
        self.log("waiting for cmd long client...")
        self.cmd_long_client.wait_for_service()
        self.log("waiting for full stop before payload drop.")
        time.sleep(4)
        self.log_statustext("Releasing payload.")
        for t_deg in list(range(deg1+1,deg2-1,-1)) + list(range(deg2,deg1)):
<<<<<<< HEAD
            self.log(f"setting to {t_deg}")
=======
            #self.log(f"setting to {t_deg}") 
>>>>>>> aeb6bf1d
            a = deg_to_actuation(t_deg)
            self.cmd_long_client.call(
                mavros_msgs.srv.CommandLong.Request(
                    command = 187,
                    confirmation = 1,
                    param1 = a,
                    param2 = a,
                    param3 = a,
                    param4 = a,
                    param5 = a,
                    param6 = 0.0,
                    param7 = 0.0
                )
            )

<<<<<<< HEAD
            time.sleep(.1)

=======
            time.sleep(.05)
        
>>>>>>> aeb6bf1d
    
    def gather_imaging_detections(self):
        detections = []
        self.log("Waiting for imaging detections.")
        for future in self.imaging_futures:
            while not future.done():
                pass
            for detection in future.result().detections:
                detections.append(Target3D.from_ros(ROSDetectionMessage(detection.timestamp, detection.x, detection.y, detection.z,
                                                                        detection.shape_conf, detection.letter_conf, 
                                                                        detection.shape_color_conf, detection.letter_color_conf, detection.id)))
        self.imaging_futures = []
        self.log(f"Successfully retrieved imaging detections: {detections}")
        return detections
    
    def request_load_payload(self, payload):
        payload_request = RequestPayload(shape=payload.shape, shape_col=payload.shape_col, letter=payload.letter, letter_col=payload.letter_col)
        request_msg = payload_request.to_string()
        self.log(f"Requesting {request_msg}.")
        self.log_statustext(request_msg)
    
    def log_statustext(self, msg):
        self.log(msg)
        for chunk in [msg[i:i+30] for i in range(0,len(msg),30)]:
            self.msg_pub.publish(mavros_msgs.msg.StatusText(severity=mavros_msgs.msg.StatusText.NOTICE, text=chunk))
    
    def setpoint(self, x, y, z):
        self.setpoint_pub.publish(geometry_msgs.msg.PoseStamped(pose=geometry_msgs.msg.Pose(position=geometry_msgs.msg.Point(x=x,y=y,z=z))))

    def demo_setpoint_loop(self):
        for _ in range(200):
            self.setpoint(0.0,0.0,40.0)
            time.sleep(0.05)
        self.log('setting mode')
        
        self.mode_client.call(mavros_msgs.srv.SetMode.Request( \
                    base_mode = 0,
                    custom_mode = 'OFFBOARD'))
        t0 = time.time()
        while True:
            dt = time.time() - t0
            dt %= 40
            x,y,z = 0.0,0.0,40.0
            p = dt % 10
            if dt < 10:
                x = p-5
                y = -5
            elif dt < 20:
                x=5
                y=p-5 
            elif dt < 30:
                x=5-p
                y=5
            else:
                x=-5
                y=5-p

            self.setpoint(float(x),float(y),float(z))
            time.sleep(0.05)

    def execute_mission_loop(self):
        while not self.got_global_pos or not self.got_home_pos:
            pass

        if self.args.demo_setpoint_loop:
            self.demo_setpoint_loop()
            return

        if self.args.servo_test:
            self.release_payload()
            return

        if self.args.call_imaging:
            while True:
                self.do_imaging_call()
                detections = self.gather_imaging_detections()
                for detection in detections:
                    detection_gp = self.local_to_gps(detection.position)
                    self.log(f"For detection {detection} would go to {detection_gp}")
                time.sleep(self.args.call_imaging_period)

        self.request_load_payload(self.payloads[0])
        self.dropzone_bounds_mlocal = [self.gps_to_local(x) for x in self.dropzone_bounds]
        self.log(f"dropzone bounds = {self.dropzone_bounds_mlocal}")
        for lap in range(len(self.payloads)):
            if lap > 0:
                self.dropzone_planner.advance_current_payload_index()
                self.request_load_payload(self.payloads[self.dropzone_planner.current_payload_index])

            
            self.log_statustext(f"Pushing mission for {lap}")
            # Fly waypoint lap
            self.execute_waypoints(self.mission_wps, do_set_mode=False)
            self.in_loop = True

            if self.args.exit_early:
                return

            self.log_statustext(f"Beginning dropzone lap.")
            # Fly to drop zone and release current payload
            self.dropzone_planner.conduct_air_drop()
            
            self.log_statustext("Returning home.")
            # Fly back to home position
            self.execute_waypoints([(self.home_pos.geo.latitude, self.home_pos.geo.longitude, TAKEOFF_ALTITUDE)])
            self.in_loop = False<|MERGE_RESOLUTION|>--- conflicted
+++ resolved
@@ -8,11 +8,7 @@
 import geometry_msgs.msg 
 import libuavf_2024.srv
 from uavf_2024.imaging.imaging_types import ROSDetectionMessage, Target3D
-<<<<<<< HEAD
-from uavf_2024.gnc.util import read_gps, convert_delta_gps_to_local_m, convert_local_m_to_delta_gps, read_payload_list, read_gpx_file, validate_points
-=======
-from uavf_2024.gnc.util import pose_to_xy, convert_delta_gps_to_local_m, convert_local_m_to_delta_gps, read_payload_list, read_gpx_file
->>>>>>> aeb6bf1d
+from uavf_2024.gnc.util import pose_to_xy, convert_delta_gps_to_local_m, convert_local_m_to_delta_gps, read_payload_list, read_gpx_file, validate_points
 from uavf_2024.gnc.dropzone_planner import DropzonePlanner
 from scipy.spatial.transform import Rotation as R
 import time
@@ -123,15 +119,11 @@
         self.turn_angle_limit = 170
 
         self.cur_lap = -1
-<<<<<<< HEAD
         self.in_loop = False
-
-=======
 
         self.got_home_local_pos = False
         self.home_local_pos = None
-    
->>>>>>> aeb6bf1d
+
     def log(self, *args, **kwargs):
         logging.info(*args, **kwargs)
 
@@ -267,11 +259,7 @@
         time.sleep(4)
         self.log_statustext("Releasing payload.")
         for t_deg in list(range(deg1+1,deg2-1,-1)) + list(range(deg2,deg1)):
-<<<<<<< HEAD
-            self.log(f"setting to {t_deg}")
-=======
             #self.log(f"setting to {t_deg}") 
->>>>>>> aeb6bf1d
             a = deg_to_actuation(t_deg)
             self.cmd_long_client.call(
                 mavros_msgs.srv.CommandLong.Request(
@@ -286,15 +274,8 @@
                     param7 = 0.0
                 )
             )
-
-<<<<<<< HEAD
-            time.sleep(.1)
-
-=======
             time.sleep(.05)
-        
->>>>>>> aeb6bf1d
-    
+
     def gather_imaging_detections(self):
         detections = []
         self.log("Waiting for imaging detections.")
