import std_msgs.msg
import mavros_msgs.msg
import mavros_msgs.srv
import rclpy
import rclpy.node
from rclpy.qos import QoSProfile, ReliabilityPolicy, DurabilityPolicy, HistoryPolicy
import sensor_msgs.msg
import geometry_msgs.msg 
import uavf_2024.srv
from libuavf_2024.gnc.util import read_gps, convert_delta_gps_to_local_m, convert_local_m_to_delta_gps, calculate_turn_angles_deg, read_payload_list
from libuavf_2024.gnc.dropzone_planner import DropzonePlanner
from scipy.spatial.transform import Rotation as R
import time

class CommanderNode(rclpy.node.Node):
    '''
    Manages subscriptions to ROS2 topics and services necessary for the main GNC node. 
    '''

    def __init__(self, args):
        super().__init__('uavf_commander_node')

        qos_profile = QoSProfile(
            reliability=ReliabilityPolicy.BEST_EFFORT,
            durability=DurabilityPolicy.VOLATILE,
<<<<<<< HEAD
            depth = 1
        )
=======
            depth = 1)

        # for now this is broken - some problem with the docker image or ardupilot setup...
        # todo, fix
        self.global_pos_sub = self.create_subscription(
            sensor_msgs.msg.NavSatFix,
            'ap/geopose/filtered',
            self.global_pos_cb,
            qos_profile)
>>>>>>> efe132cf
        self.got_pos = False

        self.arm_client = self.create_client(mavros_msgs.srv.CommandBool, 'mavros/cmd/arming')
        
        self.mode_client = self.create_client(mavros_msgs.srv.SetMode, 'mavros/set_mode')

        self.takeoff_client = self.create_client(mavros_msgs.srv.CommandTOL, 'mavros/cmd/takeoff')

        self.waypoints_client = self.create_client(mavros_msgs.srv.WaypointPush, 'mavros/mission/push')
        self.clear_mission_client = self.create_client(mavros_msgs.srv.WaypointClear, 'mavros/mission/clear')


        self.cur_state = None
        self.state_sub = self.create_subscription(
            mavros_msgs.msg.State,
            'mavros/state',
            self.got_state_cb,
            qos_profile)

        self.got_pose = False
        self.world_position_sub = self.create_subscription(
            geometry_msgs.msg.PoseStamped,
            '/mavros/local_position/pose',
            self.got_pose_cb,
            qos_profile)

        self.got_global_pos = False
        self.global_position_sub = self.create_subscription(
            sensor_msgs.msg.NavSatFix,
            '/mavros/global_position/global',
            self.got_global_pos_cb,
            qos_profile)

        self.last_wp_seq = None
        self.reached_sub = self.create_subscription(
            mavros_msgs.msg.WaypointReached,
            'mavros/mission/reached',
            self.reached_cb,
            qos_profile)
        
        self.imaging_client = self.create_client(
            uavf_2024.srv.TakePicture,
            '/imaging_service')
        
        self.mission_wps = read_gps(args.mission_file)
        self.dropzone_bounds = read_gps(args.dropzone_file)
        self.payloads = read_payload_list(args.payload_list)

        self.dropzone_planner = DropzonePlanner(self, args.image_width_m, args.image_height_m)
        self.args = args

        self.call_imaging_at_wps = False
        self.imaging_futures = []

        self.turn_angle_limit = 170
    
    def log(self, *args, **kwargs):
        print(*args, **kwargs)
    
    def global_pos_cb(self, global_pos):
        self.got_pos = True
        self.last_pos = global_pos
    
    def got_state_cb(self, state):
        self.cur_state = state
    
    def reached_cb(self, reached):
<<<<<<< HEAD
        if reached.wp_seq > self.last_wp_seq:
            self.log("Reached waypoint ", reached.wp_seq)
            self.last_wp_seq = reached.wp_seq
=======
        self.log("Reached waypoint", reached.wp_seq)
        self.last_wp_seq = reached.wp_seq
>>>>>>> efe132cf

            if self.call_imaging_at_wps:
                self.imaging_futures.append(self.imaging_client.call_async(uavf_2024.srv.TakePicture.Request()))
    
    def got_pose_cb(self, pose):
        self.cur_pose = pose
        self.cur_rot = R.from_quat([pose.pose.orientation.x,pose.pose.orientation.y,pose.pose.orientation.z,pose.pose.orientation.w,]).as_rotvec()
        self.got_pose = True

    def got_global_pos_cb(self, pos):
<<<<<<< HEAD
        #Todo this feels messy - there should be a cleaner way to get home-pos through MAVROS.
        self.last_global_pos = pos
=======
        # Todo this feels messy - there should be a cleaner way to get home-pos through MAVROS.
>>>>>>> efe132cf
        if not self.got_global_pos:
            self.home_global_pos = pos
            print(self.home_global_pos)
            
            self.dropzone_bounds_mlocal = [convert_delta_gps_to_local_m((pos.latitude, pos.longitude), x) for x in self.dropzone_bounds]
            self.log("Dropzone bounds in local coords:", self.dropzone_bounds_mlocal)

            self.got_global_pos = True
    
    def local_to_gps(self, local):
        return convert_local_m_to_delta_gps((self.home_global_pos.latitude,self.home_global_pos.longitude) , local)
    
<<<<<<< HEAD
    def do_waypoints(self, waypoints, yaws = None):
        self.last_wp_seq = -1
=======
    def execute_waypoints(self, waypoints, yaws = None, use_spline = False):
        if yaws is None:
            yaws = [float('NaN')] * len(waypoints)

        self.last_wp_seq = None
>>>>>>> efe132cf

        self.log("Pushing waypoints")

        
<<<<<<< HEAD
        waypoints = [(self.last_global_pos.latitude, self.last_global_pos.longitude)] +  waypoints
        if yaws == None:
            yaws = [float('NaN')] * len(waypoints)
=======
        if use_spline:
            start_pos = (self.home_global_pos.latitude, self.home_global_pos.longitude)
            end_pos = self.dropzone_bounds[0]
            turn_angles = calculate_turn_angles_deg([start_pos] + waypoints[1:] + [end_pos])
            self.log("Calculated turn angles:", turn_angles)

            # Add turn angle for home
            turn_angles = [0] + turn_angles
            for i in range(len(waypoints)):
                waypoint_msgs.append(mavros_msgs.msg.Waypoint(
                        frame = mavros_msgs.msg.Waypoint.FRAME_GLOBAL_REL_ALT,
                        command = mavros_msgs.msg.CommandCode.NAV_WAYPOINT if turn_angles[i] >= self.turn_angle_limit else mavros_msgs.msg.CommandCode.NAV_SPLINE_WAYPOINT,
                        is_current = True,
                        autocontinue = True,

                        param1 = 0.0,
                        param2 = 5.0,
                        param3 = 0.0,
                        param4 = yaws[0] if turn_angles[i] >= self.turn_angle_limit else 0.0,

                        x_lat = waypoints[i][0],
                        y_long = waypoints[i][1],
                        z_alt = 0.0))
>>>>>>> efe132cf
        else:
            yaws = [float('NaN')] + yaws
        self.log(waypoints, yaws)
        

        waypoint_msgs = [
                mavros_msgs.msg.Waypoint(
                    frame = mavros_msgs.msg.Waypoint.FRAME_GLOBAL_REL_ALT,
                    command = mavros_msgs.msg.CommandCode.NAV_WAYPOINT,
                    is_current = False,
                    autocontinue = True,

                    param1 = 0.0,
                    param2 = 5.0,
                    param3 = 0.0,
                    param4 = yaw,

                    x_lat = wp[0],
                    y_long = wp[1],
                    z_alt = 20.0)

                for wp,yaw in zip(waypoints, yaws)]

        
        self.clear_mission_client.call(mavros_msgs.srv.WaypointClear.Request())

<<<<<<< HEAD
        self.log("Pushed waypoints, setting mode.")

        
        self.waypoints_client.call(mavros_msgs.srv.WaypointPush.Request(start_index = 0, waypoints = waypoint_msgs))
        # mavros/px4 doesn't consistently set the mode the first time this function is called...
        # retry up to 200 times or fail the script.
        for _ in range(1000):
            self.mode_client.call(mavros_msgs.srv.SetMode.Request( \
                base_mode = 0,
                custom_mode = 'AUTO.MISSION'
            ))
            time.sleep(0.2)
            if self.cur_state != None and self.cur_state.mode == 'AUTO.MISSION':
                self.log("Success!")
                break
        else:
            self.log("Failure")
            quit()

=======
        # kludgy but works

        self.mode_client.call(mavros_msgs.srv.SetMode.Request( \
            base_mode = 0,
            custom_mode = 'GUIDED'))

        self.mode_client.call(mavros_msgs.srv.SetMode.Request( \
            base_mode = 0,
            custom_mode = 'AUTO'))
>>>>>>> efe132cf

        self.log("Waiting for mission to finish.")

        while self.last_wp_seq != len(waypoints)-1:
            pass
    
    def release_payload(self):
        # mocked out for now.
        self.log("WOULD RELEASE PAYLOAD")
    
    def gather_imaging_detections(self):
        detections = []
        for future in self.imaging_futures:
            while not future.done():
                pass
            detections += future.result().detections
        self.imaging_futures = []
        return detections
    
    def wait_for_takeoff(self):
        '''
        Will be executed before the start of each lap. Will wait for a signal
        indicating that the drone has taken off and is ready to fly the next lap.
        '''
        self.log('Waiting for takeoff')

    def execute_mission_loop(self):
        while not self.got_global_pos:
            pass

<<<<<<< HEAD

        self.do_waypoints(self.mission_wps)
        
        self.dropzone_planner.conduct_air_drop()
=======
        for lap in range(len(self.payloads)):
            self.log('Lap', lap)

            # Wait for takeoff
            self.wait_for_takeoff()

            # Fly waypoint lap
            self.execute_waypoints(self.mission_wps, use_spline=True)

            # Fly to drop zone and release current payload
            self.dropzone_planner.conduct_air_drop()
>>>>>>> efe132cf

            # Fly back to home position
            self.execute_waypoints([(self.home_global_pos.latitude, self.home_global_pos.longitude)])<|MERGE_RESOLUTION|>--- conflicted
+++ resolved
@@ -23,20 +23,8 @@
         qos_profile = QoSProfile(
             reliability=ReliabilityPolicy.BEST_EFFORT,
             durability=DurabilityPolicy.VOLATILE,
-<<<<<<< HEAD
             depth = 1
         )
-=======
-            depth = 1)
-
-        # for now this is broken - some problem with the docker image or ardupilot setup...
-        # todo, fix
-        self.global_pos_sub = self.create_subscription(
-            sensor_msgs.msg.NavSatFix,
-            'ap/geopose/filtered',
-            self.global_pos_cb,
-            qos_profile)
->>>>>>> efe132cf
         self.got_pos = False
 
         self.arm_client = self.create_client(mavros_msgs.srv.CommandBool, 'mavros/cmd/arming')
@@ -104,14 +92,9 @@
         self.cur_state = state
     
     def reached_cb(self, reached):
-<<<<<<< HEAD
         if reached.wp_seq > self.last_wp_seq:
             self.log("Reached waypoint ", reached.wp_seq)
             self.last_wp_seq = reached.wp_seq
-=======
-        self.log("Reached waypoint", reached.wp_seq)
-        self.last_wp_seq = reached.wp_seq
->>>>>>> efe132cf
 
             if self.call_imaging_at_wps:
                 self.imaging_futures.append(self.imaging_client.call_async(uavf_2024.srv.TakePicture.Request()))
@@ -122,12 +105,8 @@
         self.got_pose = True
 
     def got_global_pos_cb(self, pos):
-<<<<<<< HEAD
         #Todo this feels messy - there should be a cleaner way to get home-pos through MAVROS.
         self.last_global_pos = pos
-=======
-        # Todo this feels messy - there should be a cleaner way to get home-pos through MAVROS.
->>>>>>> efe132cf
         if not self.got_global_pos:
             self.home_global_pos = pos
             print(self.home_global_pos)
@@ -140,51 +119,17 @@
     def local_to_gps(self, local):
         return convert_local_m_to_delta_gps((self.home_global_pos.latitude,self.home_global_pos.longitude) , local)
     
-<<<<<<< HEAD
-    def do_waypoints(self, waypoints, yaws = None):
-        self.last_wp_seq = -1
-=======
-    def execute_waypoints(self, waypoints, yaws = None, use_spline = False):
+    def execute_waypoints(self, waypoints, yaws = None):
         if yaws is None:
             yaws = [float('NaN')] * len(waypoints)
 
-        self.last_wp_seq = None
->>>>>>> efe132cf
+        self.last_wp_seq = -1
 
         self.log("Pushing waypoints")
 
         
-<<<<<<< HEAD
         waypoints = [(self.last_global_pos.latitude, self.last_global_pos.longitude)] +  waypoints
-        if yaws == None:
-            yaws = [float('NaN')] * len(waypoints)
-=======
-        if use_spline:
-            start_pos = (self.home_global_pos.latitude, self.home_global_pos.longitude)
-            end_pos = self.dropzone_bounds[0]
-            turn_angles = calculate_turn_angles_deg([start_pos] + waypoints[1:] + [end_pos])
-            self.log("Calculated turn angles:", turn_angles)
-
-            # Add turn angle for home
-            turn_angles = [0] + turn_angles
-            for i in range(len(waypoints)):
-                waypoint_msgs.append(mavros_msgs.msg.Waypoint(
-                        frame = mavros_msgs.msg.Waypoint.FRAME_GLOBAL_REL_ALT,
-                        command = mavros_msgs.msg.CommandCode.NAV_WAYPOINT if turn_angles[i] >= self.turn_angle_limit else mavros_msgs.msg.CommandCode.NAV_SPLINE_WAYPOINT,
-                        is_current = True,
-                        autocontinue = True,
-
-                        param1 = 0.0,
-                        param2 = 5.0,
-                        param3 = 0.0,
-                        param4 = yaws[0] if turn_angles[i] >= self.turn_angle_limit else 0.0,
-
-                        x_lat = waypoints[i][0],
-                        y_long = waypoints[i][1],
-                        z_alt = 0.0))
->>>>>>> efe132cf
-        else:
-            yaws = [float('NaN')] + yaws
+        yaws = [float('NaN')] + yaws
         self.log(waypoints, yaws)
         
 
@@ -209,7 +154,6 @@
         
         self.clear_mission_client.call(mavros_msgs.srv.WaypointClear.Request())
 
-<<<<<<< HEAD
         self.log("Pushed waypoints, setting mode.")
 
         
@@ -229,17 +173,6 @@
             self.log("Failure")
             quit()
 
-=======
-        # kludgy but works
-
-        self.mode_client.call(mavros_msgs.srv.SetMode.Request( \
-            base_mode = 0,
-            custom_mode = 'GUIDED'))
-
-        self.mode_client.call(mavros_msgs.srv.SetMode.Request( \
-            base_mode = 0,
-            custom_mode = 'AUTO'))
->>>>>>> efe132cf
 
         self.log("Waiting for mission to finish.")
 
@@ -270,12 +203,6 @@
         while not self.got_global_pos:
             pass
 
-<<<<<<< HEAD
-
-        self.do_waypoints(self.mission_wps)
-        
-        self.dropzone_planner.conduct_air_drop()
-=======
         for lap in range(len(self.payloads)):
             self.log('Lap', lap)
 
@@ -287,7 +214,6 @@
 
             # Fly to drop zone and release current payload
             self.dropzone_planner.conduct_air_drop()
->>>>>>> efe132cf
 
             # Fly back to home position
             self.execute_waypoints([(self.home_global_pos.latitude, self.home_global_pos.longitude)])