--- conflicted
+++ resolved
@@ -41,12 +41,7 @@
             durability=DurabilityPolicy.VOLATILE,
             history=HistoryPolicy.KEEP_ALL,
             depth = 1)
-<<<<<<< HEAD
-        
-=======
-
-
->>>>>>> c21140ca
+
         self.arm_client = self.create_client(mavros_msgs.srv.CommandBool, 'mavros/cmd/arming')   
         self.mode_client = self.create_client(mavros_msgs.srv.SetMode, 'mavros/set_mode')
         self.takeoff_client = self.create_client(mavros_msgs.srv.CommandTOL, 'mavros/cmd/takeoff')
@@ -128,13 +123,11 @@
 
         self.got_home_local_pos = False
         self.home_local_pos = None
-<<<<<<< HEAD
 
         self.egm96 = GeoidPGM('/usr/share/GeographicLib/geoids/egm96-5.pgm', kind = -3)
     
-=======
         self.last_imaging_time = None
->>>>>>> c21140ca
+        
     def log(self, *args, **kwargs):
         '''
         Log message. Intended for convenience and debugging purposes.
@@ -189,12 +182,7 @@
         # Todo this feels messy - there should be a cleaner way to get home-pos through MAVROS.
         self.last_global_pos = pos
         self.got_global_pos = True
-<<<<<<< HEAD
-            
-=======
-
-
->>>>>>> c21140ca
+
     def home_position_cb(self, pos):
         '''
         This is the callback function for the subscription to the mavros/home_position/home topic.
@@ -256,13 +244,9 @@
 
         self.log("Pushing waypoints")
 
-<<<<<<< HEAD
         waypoints = [(self.last_global_pos.latitude, self.last_global_pos.longitude, self.default_altitude_asml)] + waypoints
-        
-=======
-        waypoints = [(self.last_global_pos.latitude, self.last_global_pos.longitude, TAKEOFF_ALTITUDE)] + waypoints
         validate_points(waypoints, self.geofence)
->>>>>>> c21140ca
+        
         yaws = [float('NaN')] + yaws
         self.log(f"Waypoints: {waypoints} Yaws: {yaws}")
 
@@ -350,12 +334,9 @@
                     param7 = 0.0
                 )
             )
+            
             time.sleep(.05)
-<<<<<<< HEAD
-    
-=======
-
->>>>>>> c21140ca
+
     def gather_imaging_detections(self):
         '''
         Collect the imaging detections stored in self.imaging_futures. self.imaging_futures
@@ -510,9 +491,5 @@
             
             self.log_statustext("Returning home.")
             # Fly back to home position
-<<<<<<< HEAD
             self.execute_waypoints([(self.home_pos.geo.latitude, self.home_pos.geo.longitude, self.default_altitude_asml)])
-=======
-            self.execute_waypoints([(self.home_pos.geo.latitude, self.home_pos.geo.longitude, TAKEOFF_ALTITUDE)])
-            self.in_loop = False
->>>>>>> c21140ca
+            self.in_loop = False