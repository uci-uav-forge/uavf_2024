--- conflicted
+++ resolved
@@ -123,12 +123,7 @@
 
         self.got_home_local_pos = False
         self.home_local_pos = None
-<<<<<<< HEAD
-
-=======
         self.last_imaging_time = None
-    
->>>>>>> b86ee4e0
     def log(self, *args, **kwargs):
         logging.info(*args, **kwargs)
 
@@ -142,14 +137,9 @@
         if reached.wp_seq > self.last_wp_seq:
             self.log(f"Reached waypoint {reached.wp_seq}")
             self.last_wp_seq = reached.wp_seq
-<<<<<<< HEAD
-
             if self.call_imaging_at_wps:
                 self.do_imaging_call()
 
-=======
-    
->>>>>>> b86ee4e0
     def do_imaging_call(self):
         self.imaging_futures.append(self.imaging_client.call_async(libuavf_2024.srv.TakePicture.Request()))
     
@@ -379,13 +369,7 @@
 
             
             self.log_statustext(f"Pushing mission for {lap}")
-            # Fly waypoint lap
-<<<<<<< HEAD
             self.execute_waypoints(self.mission_wps, do_set_mode=False)
-            self.in_loop = True
-=======
-            #self.execute_waypoints(self.mission_wps, do_set_mode=False)
->>>>>>> b86ee4e0
 
             if self.args.exit_early:
                 return
