--- conflicted
+++ resolved
@@ -1,5 +1,10 @@
-<<<<<<< HEAD
 from .imaging_types import TargetDescription
+
+from typing import Generator
+
+import numpy as np
+
+from .imaging_types import TargetDescription, Tile
 
 def calc_match_score(a: TargetDescription, b: TargetDescription):
         '''
@@ -10,22 +15,7 @@
         letter_score = sum(a.letter_probs * b.letter_probs)
         shape_color_score = sum(a.shape_col_probs * b.shape_col_probs)
         letter_color_score = sum(a.letter_col_probs * b.letter_col_probs)
-=======
-from typing import Generator
-
-import numpy as np
-
-from .imaging_types import TargetDescription, Target3D, Tile
-
-
-def calc_match_score(target_desc: TargetDescription, target: Target3D):
-    shape_score = target.shape_probs[target_desc.shape]
-    letter_score = target.letter_probs[target_desc.letter]
-    shape_color_score = target.shape_col_probs[target_desc.shape_color]
-    letter_color_score = target.letter_col_probs[target_desc.letter_color]
-
-    return shape_score * letter_score * shape_color_score * letter_color_score
-
+        return shape_score * letter_score * shape_color_score * letter_color_score
 
 def generate_tiles(img: np.ndarray, tile_size: int, min_overlap: int = 0) -> "Generator[Tile, None, None]":
     """
@@ -61,7 +51,6 @@
     # Total remainders
     overflow_x = tile_size + (x_count - 1) * (tile_size - min_overlap) - img_width
     overflow_y = tile_size + (y_count - 1) * (tile_size - min_overlap) - img_height
->>>>>>> 114ca34c
 
     # Temporarily suppress divide-by-zero warnings
     np.seterr(divide='ignore', invalid='ignore')
