import numpy as np
import cv2 as cv

from .utils import batched
from .imaging_types import HWC, FullPrediction, Image, InstanceSegmentationResult, TargetDescription
from .letter_classification import LetterClassifier
from .shape_detection import ShapeInstanceSegmenter
from .color_segmentation import color_segmentation
from .color_classification import ColorClassifier

def nms_process(shape_results: InstanceSegmentationResult, thresh_iou):
    boxes = np.array([[shape.x, shape.y, shape.x + shape.width, shape.y + shape.height, max(shape.confidences)] for shape in shape_results])

    x1 = boxes[:, 0]
    y1 = boxes[:, 1]
    x2 = boxes[:, 2]
    y2 = boxes[:, 3]
    scores = boxes[:, 4]

    areas = (x2 - x1 + 1) * (y2 - y1 + 1)

    order = scores.argsort()[::-1] #sorts the scores and gives a sorted list of their respective indices 

    keep = [] #empty array that will define what boundaries we choose to keep

    while len(order) > 0:
        idx = order[0]
        keep.append(shape_results[idx])

        xx1 = np.maximum(x1[idx], x1[order[1:]]) #finds the rightmost left edge between most confident and each of the remaining
        yy1 = np.maximum(y1[idx], y1[order[1:]]) #finds the bottommost top edge between most confident and each of the remaining
        xx2 = np.minimum(x2[idx], x2[order[1:]]) #finds the leftmost right edge between most confident and each of the remaining
        yy2 = np.minimum(y2[idx], y2[order[1:]]) #finds the topmost bottom edge between most confident and each of the remaining

        w = np.maximum(0.0, xx2 - xx1 + 1) #returns the overlap width
        h = np.maximum(0.0, yy2 - yy1 + 1) #returns the overlap height

        intersection = w * h #calculates overlap area for each of the boxes
        rem_areas = areas[order[1:]] #areas of all of the blocks except for the one with the highest confidence interval
        union = (rem_areas - intersection) + areas[idx] #calculates union area

        iou = intersection / union #array of iou for all boxes

        mask = iou < thresh_iou #forms an array of bool values depending on whether the particular bounding box exceeds threshold iou
        order = order[1:][mask] #forms an array, excluding the boundary with highest confidence and boundaries that exceed threshold iou

    return keep

class ImageProcessor:
    def __init__(self):
        '''
        Initialize all models here 
        '''
        self.tile_size = 640
        self.letter_size = 128
        self.shape_detector = ShapeInstanceSegmenter(self.tile_size)
        self.letter_classifier = LetterClassifier(self.letter_size)
        self.color_classifier = ColorClassifier()
        self.thresh_iou = 0.5
    


<<<<<<< HEAD

    def process_image(self, img: Image, debug = False) -> "list[FullPrediction]":
=======
    def process_image(self, img: Image) -> list[FullPrediction]:
>>>>>>> c612c1da
        '''
        img shape should be (height, width, channels)
        (that tuple order is a placeholder for now and we can change it later, but it should be consistent and we need to keep the docstring updated)
        '''
        if not isinstance(img, Image):
            raise TypeError("img must be an Image object")
        
        if not img.dim_order == HWC:
            raise ValueError("img must be in HWC order")

        shape_results: list[InstanceSegmentationResult] = []
<<<<<<< HEAD
        img_2 = img.get_array().copy()
        for tile in img.generate_tiles(self.tile_size):
            
            # TODO re-implement batch processing
            # Draws rectangles representing the segmentation of the image
            cv.rectangle(img_2, (tile.x, tile.y), (tile.x+self.tile_size, tile.y+self.tile_size), (255,0,0), 1)
            shapes_detected = self.shape_detector.predict(tile.img)
            for shape in shapes_detected:
                shape.x+=tile.x
                shape.y+=tile.y
                shape_results.append(shape)
                # cv.rectangle(img_2, (shape.x, shape.y), (shape.x + shape.width, shape.y + shape.height), (0,0,255), 1)
                # cv.putText(img_2, "Confidence", (shape.x + shape.width, shape.y + shape.height))
                # cv.putText(
                #     img = img_2,
                #     text = f"Confidence: {max(shape.confidences)}",
                #     org = (shape.x + shape.width, shape.y + shape.height),
                #     fontFace = cv.FONT_HERSHEY_DUPLEX,
                #     fontScale = 3.0,
                #     color = (125, 246, 55),
                #     thickness = 3
                # )
                # cv.addText(img_2, f"Confidence: {max(shape.confidences,)}", (shape.x + (shape.width/2), shape.x + (shape.height/2)))
            
        shape_results = nms_process(shape_results, self.thresh_iou)
        if debug == True:
            for shape in shape_results:
                cv.rectangle(img_2, (shape.x, shape.y), (shape.x + shape.width, shape.y + shape.height), (0,0,255), 1)
                cv.putText(
                        img = img_2,
                        text = f"Confidence: {max(shape.confidences)}",
                        org = (shape.x + shape.width, shape.y + shape.height),
                        fontFace = cv.FONT_HERSHEY_DUPLEX,
                        fontScale = 3.0,
                        color = (125, 246, 55),
                        thickness = 3
                    )

        cv.imwrite("visualizations/tile_viz.png", img_2)
=======

        batch_size = 3
        for tiles in batched(img.generate_tiles(self.tile_size), batch_size):
            temp = self.shape_detector.predict(tiles)
            if temp is not None: shape_results.extend(temp)
>>>>>>> c612c1da

        total_results: list[FullPrediction] = []

        for res in shape_results:
            shape_conf = res.confidences

            img_black_bg = res.img * res.mask
            color_seg_result = color_segmentation(img_black_bg)

            only_letter_mask: np.ndarray = color_seg_result.mask * color_seg_result.mask==2
            w,h = only_letter_mask.shape
            zero_padded_letter_silhoutte = np.zeros((self.letter_size, self.letter_size))
            zero_padded_letter_silhoutte[:w, :h]  = only_letter_mask
            # TODO: also do batch processing for letter classification
            letter_conf = self.letter_classifier.predict(zero_padded_letter_silhoutte)

            shape_color_conf = self.color_classifier.predict(color_seg_result.shape_color)
            letter_color_conf = self.color_classifier.predict(color_seg_result.letter_color)

            total_results.append(
                FullPrediction(
                    res.x,
                    res.y,
                    res.width,
                    res.height,
                    TargetDescription(
                        shape_conf,
                        letter_conf,
                        shape_color_conf,
                        letter_color_conf
                    )
                )
            )

        return total_results<|MERGE_RESOLUTION|>--- conflicted
+++ resolved
@@ -60,12 +60,9 @@
     
 
 
-<<<<<<< HEAD
 
     def process_image(self, img: Image, debug = False) -> "list[FullPrediction]":
-=======
-    def process_image(self, img: Image) -> list[FullPrediction]:
->>>>>>> c612c1da
+
         '''
         img shape should be (height, width, channels)
         (that tuple order is a placeholder for now and we can change it later, but it should be consistent and we need to keep the docstring updated)
@@ -77,7 +74,7 @@
             raise ValueError("img must be in HWC order")
 
         shape_results: list[InstanceSegmentationResult] = []
-<<<<<<< HEAD
+
         img_2 = img.get_array().copy()
         for tile in img.generate_tiles(self.tile_size):
             
@@ -117,13 +114,13 @@
                     )
 
         cv.imwrite("visualizations/tile_viz.png", img_2)
-=======
+
 
         batch_size = 3
         for tiles in batched(img.generate_tiles(self.tile_size), batch_size):
             temp = self.shape_detector.predict(tiles)
             if temp is not None: shape_results.extend(temp)
->>>>>>> c612c1da
+
 
         total_results: list[FullPrediction] = []
 
