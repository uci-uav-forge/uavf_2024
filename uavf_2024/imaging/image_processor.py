from __future__ import annotations
import numpy as np
import os
import cv2 as cv

from .utils import batched
from .imaging_types import HWC, FullBBoxPrediction, Image, InstanceSegmentationResult, ProbabilisticTargetDescriptor
from .letter_classification import LetterClassifier
from .shape_detection import ShapeInstanceSegmenter
from .color_classification import ColorClassifier
from . import profiler
from memory_profiler import profile as mem_profile

def nms_process(shape_results: InstanceSegmentationResult, thresh_iou):
    #Given shape_results and some threshold iou, determines if there are intersecting bounding boxes that exceed the threshold iou and takes the
    #box that has the maximum confidence
    boxes = np.array([[shape.x, shape.y, shape.x + shape.width, shape.y + shape.height, max(shape.confidences)] for shape in shape_results])
    if len(boxes) == 0:
        return shape_results
    x1 = boxes[:, 0]
    y1 = boxes[:, 1]
    x2 = boxes[:, 2]
    y2 = boxes[:, 3]
    scores = boxes[:, 4]

    areas = (x2 - x1 + 1) * (y2 - y1 + 1)

    order = scores.argsort()[::-1] #sorts the scores and gives a sorted list of their respective indices 

    keep = [] #empty array that will define what boundaries we choose to keep

    while len(order) > 0:
        idx = order[0]
        keep.append(shape_results[idx])

        xx1 = np.maximum(x1[idx], x1[order[1:]]) #finds the rightmost left edge between most confident and each of the remaining
        yy1 = np.maximum(y1[idx], y1[order[1:]]) #finds the bottommost top edge between most confident and each of the remaining
        xx2 = np.minimum(x2[idx], x2[order[1:]]) #finds the leftmost right edge between most confident and each of the remaining
        yy2 = np.minimum(y2[idx], y2[order[1:]]) #finds the topmost bottom edge between most confident and each of the remaining

        w = np.maximum(0.0, xx2 - xx1 + 1) #returns the overlap width
        h = np.maximum(0.0, yy2 - yy1 + 1) #returns the overlap height

        intersection = w * h #calculates overlap area for each of the boxes
        rem_areas = areas[order[1:]] #areas of all of the blocks except for the one with the highest confidence interval
        union = (rem_areas - intersection) + areas[idx] #calculates union area

        iou = intersection / union #array of iou for all boxes

        mask = iou < thresh_iou #forms an array of bool values depending on whether the particular bounding box exceeds threshold iou
        order = order[1:][mask] #forms an array, excluding the boundary with highest confidence and boundaries that exceed threshold iou

    return keep



class ImageProcessor:
    def __init__(self, debug_path: str = None, shape_batch_size = 3, letter_batch_size = 5):
        '''
        Initialize all models here 

        `shape_batch_size` is how many tiles we batch up for shape detection inference
        `letter_batch_size` is how many bounding box crops we batch up for letter classification
        '''
        self.tile_size = 640
        self.letter_size = 128
        self.shape_detector = ShapeInstanceSegmenter(self.tile_size)
        self.letter_classifier = LetterClassifier(self.letter_size)
        self.color_classifier = ColorClassifier()
        self.debug_path = debug_path
        self.thresh_iou = 0.5
        self.num_processed = 0
        self.shape_batch_size = shape_batch_size
        self.letter_batch_size = letter_batch_size

    def process_image(self, img: Image) -> list[FullBBoxPrediction]:
        '''
        img shape should be (height, width, channels)
        (that tuple order is a placeholder for now and we can change it later, but it should be consistent and we need to keep the docstring updated)
        '''
        if not isinstance(img, Image):
            raise TypeError("img must be an Image object")
        
        if not img.dim_order == HWC:
            raise ValueError("img must be in HWC order")

        shape_results: list[InstanceSegmentationResult] = []

        all_tiles = img.generate_tiles(self.tile_size)
        for tiles_batch in batched(all_tiles, self.shape_batch_size):
            temp = self.shape_detector.predict(tiles_batch)
            if temp is not None: shape_results.extend(temp)
        
        shape_results = nms_process(shape_results, self.thresh_iou)

        if self.debug_path is not None:
            local_debug_path = f"{self.debug_path}/img_{self.num_processed}"
            os.makedirs(local_debug_path, exist_ok=True)
            img_to_draw_on = img.get_array().copy()
            for res in shape_results:
                x,y,w,h = res.x, res.y, res.width, res.height
                cv.rectangle(img_to_draw_on, (x,y), (x+w,y+h), (0,255,0), 2)
                cv.putText(img_to_draw_on, str(res.id), (x,y), cv.FONT_HERSHEY_SIMPLEX, 1, (0,255,0), 2)
            cv.imwrite(f"{local_debug_path}/bounding_boxes.png", img_to_draw_on)

        self.num_processed += 1

        total_results: list[FullBBoxPrediction] = []
        # create debug directory for segmentation and classification
        for results in batched(shape_results, self.letter_batch_size):
            results: list[InstanceSegmentationResult] = results # type hinting
            letter_imgs = []
            for shape_res in results: # These are all linear operations so not parallelized (yet)
                # Color segmentations
                shape_conf = shape_res.confidences
                img_black_bg = shape_res.img * shape_res.mask
                letter_img = cv.resize(img_black_bg.get_array().astype(np.float32), (128,128))
                letter_imgs.append(letter_img)

                if self.debug_path is not None:
                    instance_debug_path = f"{local_debug_path}/det_{shape_res.id}"
                    os.makedirs(instance_debug_path, exist_ok=True)
                    cv.imwrite(f"{instance_debug_path}/input.png", shape_res.img.get_array())
                    cv.imwrite(f"{instance_debug_path}/black_bg.png", img_black_bg.get_array())
                # Classify the colors
<<<<<<< HEAD
                shape_color_conf = self.color_classifier.predict(color_seg_result.shape_color)
                letter_color_conf = self.color_classifier.predict(color_seg_result.letter_color)

=======
                letter_color_conf, shape_color_conf = self.color_classifier.predict(letter_img)
>>>>>>> aaad74ee
                # add to total_results
                letter_conf = None
                total_results.append(
                FullBBoxPrediction(
                    shape_res.x,
                    shape_res.y,
                    shape_res.width,
                    shape_res.height,
                    ProbabilisticTargetDescriptor(
                        shape_conf,
                        letter_conf,
                        shape_color_conf,
                        letter_color_conf
                    ),
                    img_id = self.num_processed-1, # at this point it will have been incremented already
                    det_id = shape_res.id
                )
            )
            letter_conf = self.letter_classifier.predict(letter_imgs)
            # "index math hard for grug brain" - Eric
            # Updates letter probs which were previously set to none just in the most recent batch
            for result, conf in zip(total_results[-len(results):], letter_conf):
                result.descriptor.letter_probs = conf
            
        if self.debug_path is not None:
            for result in total_results:
                pred_descriptor_string = str(result.descriptor)
                with open(f"{local_debug_path}/det_{result.det_id}/descriptor.txt", "w") as f:
                    f.write(pred_descriptor_string)

            

        return total_results<|MERGE_RESOLUTION|>--- conflicted
+++ resolved
@@ -123,13 +123,11 @@
                     cv.imwrite(f"{instance_debug_path}/input.png", shape_res.img.get_array())
                     cv.imwrite(f"{instance_debug_path}/black_bg.png", img_black_bg.get_array())
                 # Classify the colors
-<<<<<<< HEAD
+
                 shape_color_conf = self.color_classifier.predict(color_seg_result.shape_color)
                 letter_color_conf = self.color_classifier.predict(color_seg_result.letter_color)
 
-=======
-                letter_color_conf, shape_color_conf = self.color_classifier.predict(letter_img)
->>>>>>> aaad74ee
+
                 # add to total_results
                 letter_conf = None
                 total_results.append(
