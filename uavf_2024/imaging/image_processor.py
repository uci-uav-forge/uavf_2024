import numpy as np
import cv2 as cv

from .utils import batched
from .imaging_types import HWC, FullPrediction, Image, InstanceSegmentationResult, TargetDescription
from .letter_classification import LetterClassifier
from .shape_detection import ShapeInstanceSegmenter
from .color_segmentation import color_segmentation
from .color_classification import ColorClassifier

def nms_process(shape_results: InstanceSegmentationResult, thresh_iou):
    boxes = np.array([[shape.x, shape.y, shape.x + shape.width, shape.y + shape.height, max(shape.confidences)] for shape in shape_results])
    if len(boxes) == 0:
        return shape_results
    x1 = boxes[:, 0]
    y1 = boxes[:, 1]
    x2 = boxes[:, 2]
    y2 = boxes[:, 3]
    scores = boxes[:, 4]

    areas = (x2 - x1 + 1) * (y2 - y1 + 1)

    order = scores.argsort()[::-1] #sorts the scores and gives a sorted list of their respective indices 

    keep = [] #empty array that will define what boundaries we choose to keep

    while len(order) > 0:
        idx = order[0]
        keep.append(shape_results[idx])

        xx1 = np.maximum(x1[idx], x1[order[1:]]) #finds the rightmost left edge between most confident and each of the remaining
        yy1 = np.maximum(y1[idx], y1[order[1:]]) #finds the bottommost top edge between most confident and each of the remaining
        xx2 = np.minimum(x2[idx], x2[order[1:]]) #finds the leftmost right edge between most confident and each of the remaining
        yy2 = np.minimum(y2[idx], y2[order[1:]]) #finds the topmost bottom edge between most confident and each of the remaining

        w = np.maximum(0.0, xx2 - xx1 + 1) #returns the overlap width
        h = np.maximum(0.0, yy2 - yy1 + 1) #returns the overlap height

        intersection = w * h #calculates overlap area for each of the boxes
        rem_areas = areas[order[1:]] #areas of all of the blocks except for the one with the highest confidence interval
        union = (rem_areas - intersection) + areas[idx] #calculates union area

        iou = intersection / union #array of iou for all boxes

        mask = iou < thresh_iou #forms an array of bool values depending on whether the particular bounding box exceeds threshold iou
        order = order[1:][mask] #forms an array, excluding the boundary with highest confidence and boundaries that exceed threshold iou

    return keep

class ImageProcessor:
    def __init__(self):
        '''
        Initialize all models here 
        '''
        self.tile_size = 640
        self.letter_size = 128
        self.shape_detector = ShapeInstanceSegmenter(self.tile_size)
        self.letter_classifier = LetterClassifier(self.letter_size)
        self.color_classifier = ColorClassifier()
        self.thresh_iou = 0.5
    



<<<<<<< HEAD
    def process_image(self, img: Image, debug = True) -> "list[FullPrediction]":
=======
    def process_image(self, img: Image, debug = False) -> "list[FullPrediction]":

>>>>>>> d93f4fe0
        '''
        img shape should be (height, width, channels)
        (that tuple order is a placeholder for now and we can change it later, but it should be consistent and we need to keep the docstring updated)
        '''
        if not isinstance(img, Image):
            raise TypeError("img must be an Image object")
        
        if not img.dim_order == HWC:
            raise ValueError("img must be in HWC order")

        shape_results: list[InstanceSegmentationResult] = []

        img_2 = img.get_array().copy()
        for tile in img.generate_tiles(self.tile_size):
            
            # TODO re-implement batch processing
            # Draws rectangles representing the segmentation of the image
            cv.rectangle(img_2, (tile.x, tile.y), (tile.x+self.tile_size, tile.y+self.tile_size), (255,0,0), 1)
            shapes_detected = self.shape_detector.predict(tile.img)
            for shape in shapes_detected:
                shape.x+=tile.x
                shape.y+=tile.y
                shape_results.append(shape)
        shape_results = nms_process(shape_results, self.thresh_iou)
        if debug == True:
            for shape in shape_results:
                cv.rectangle(img_2, (shape.x, shape.y), (shape.x + shape.width, shape.y + shape.height), (0,0,255), 1)
                cv.putText(
                        img = img_2,
                        text = f"Confidence: {max(shape.confidences)}",
                        org = (shape.x + shape.width, shape.y + shape.height),
                        fontFace = cv.FONT_HERSHEY_DUPLEX,
                        fontScale = 3.0,
                        color = (125, 246, 55),
                        thickness = 3
                    )

        cv.imwrite("visualizations/tile_viz.png", img_2)


        batch_size = 3
        for tiles in batched(img.generate_tiles(self.tile_size), batch_size):
            temp = self.shape_detector.predict(tiles)
            if temp is not None: shape_results.extend(temp)


        total_results: list[FullPrediction] = []

        for res in shape_results:
            shape_conf = res.confidences

            img_black_bg = res.img * res.mask
            color_seg_result = color_segmentation(img_black_bg)

            only_letter_mask: np.ndarray = color_seg_result.mask * color_seg_result.mask==2
            w,h = only_letter_mask.shape
            zero_padded_letter_silhoutte = np.zeros((self.letter_size, self.letter_size))
            zero_padded_letter_silhoutte[:w, :h]  = only_letter_mask
            # TODO: also do batch processing for letter classification
            letter_conf = self.letter_classifier.predict(zero_padded_letter_silhoutte)

            shape_color_conf = self.color_classifier.predict(color_seg_result.shape_color)
            letter_color_conf = self.color_classifier.predict(color_seg_result.letter_color)

            total_results.append(
                FullPrediction(
                    res.x,
                    res.y,
                    res.width,
                    res.height,
                    TargetDescription(
                        shape_conf,
                        letter_conf,
                        shape_color_conf,
                        letter_color_conf
                    )
                )
            )

        return total_results<|MERGE_RESOLUTION|>--- conflicted
+++ resolved
@@ -62,12 +62,7 @@
 
 
 
-<<<<<<< HEAD
-    def process_image(self, img: Image, debug = True) -> "list[FullPrediction]":
-=======
     def process_image(self, img: Image, debug = False) -> "list[FullPrediction]":
-
->>>>>>> d93f4fe0
         '''
         img shape should be (height, width, channels)
         (that tuple order is a placeholder for now and we can change it later, but it should be consistent and we need to keep the docstring updated)
