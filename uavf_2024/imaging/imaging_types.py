--- conflicted
+++ resolved
@@ -20,7 +20,6 @@
 
 SHAPES = [
  "circle",
-<<<<<<< HEAD
  "semicircle",
  "quartercircle",
  "triangle",
@@ -34,29 +33,6 @@
 
 # LETTERS = "ABCDEFGHIJKLMNOPQRSTUVWXYZ123456789"
 LETTERS = "0123456789ABCDEFGHIJKLMNOPQRSTUVWXYZ"
-=======
- "rectangle",
- "quartercircle",
- "triangle",
- "square",
- "pentagon",
- "star",
- "cross",
- "semicircle",
- "octagon",
- "heptagon",
- "trapezoid",
- "hexagon",
- "person"
-]
-
-# LETTERS_OLD = "ABCDEFGHIJKLMNOPQRSTUVWXYZ123456789"
-# LETTERS_NEW = "0123456789ABCDEFGHIJKLMNOPQRSTUVWXYZ"
-
-# LETTERS is based on the letter order in letter model's raw_output[0].names
-# it is basically LETTER_NEW in alphabetical order (0-35)
-LETTERS = "01ABCDEFGHIJ2KLMNOPQRST3UVWXYZ456789"
->>>>>>> 20bdeb85
 
 COLORS = list(COLORS_TO_RGB.keys())
 
