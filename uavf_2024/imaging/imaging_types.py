from dataclasses import dataclass
import numpy as np

@dataclass
<<<<<<< HEAD
class TargetDescription:
    shape_probs: np.ndarray
    letter_probs: np.ndarray
    shape_col_probs: np.ndarray
    letter_col_probs: np.ndarray
=======
class Tile:
    img: np.ndarray
    x: int
    y: int
>>>>>>> 114ca34c

@dataclass
class FullPrediction:
    x: int
    y: int
    width: int
    height: int
    '''
    We can worry about typechecking these later, but the gist is that they're probability distributions over the possible classes.
    '''
    description: TargetDescription

@dataclass
class InstanceSegmentationResult:
    '''
    `mask` and `img` should be (w,h,c) where c is 1 for mask and 3 for img
    '''
    x: int
    y: int
    width: int
    height: int
    confidences: np.ndarray
    mask: np.ndarray
    img: np.ndarray

@dataclass
class Target3D:
    '''
    TODO: decision to use lat/lng is not final
    We might also want to incorporate information about the distance from which we've seen this target. Like, if we've only seen it from far away, and we get a new classification from a closer image, it should have more weight.
    '''
    lat: float
    lng: float
    description: TargetDescription<|MERGE_RESOLUTION|>--- conflicted
+++ resolved
@@ -2,18 +2,17 @@
 import numpy as np
 
 @dataclass
-<<<<<<< HEAD
 class TargetDescription:
     shape_probs: np.ndarray
     letter_probs: np.ndarray
     shape_col_probs: np.ndarray
     letter_col_probs: np.ndarray
-=======
+
+@dataclass
 class Tile:
     img: np.ndarray
     x: int
     y: int
->>>>>>> 114ca34c
 
 @dataclass
 class FullPrediction:
