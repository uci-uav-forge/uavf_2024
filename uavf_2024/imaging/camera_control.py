--- conflicted
+++ resolved
@@ -149,8 +149,6 @@
         
     def set_log_dir(self, log_dir: str | Path):
         self.log_dir = Path(log_dir)
-<<<<<<< HEAD
-=======
     
     def _logging_worker(self):
         while self.logging and self.log_dir:
@@ -168,7 +166,6 @@
                 metadata, 
                 open(self.log_dir / f"{timestamp}.json", 'w')
             )
->>>>>>> 8a5085b0
 
     def _recording_worker(self):
         """
