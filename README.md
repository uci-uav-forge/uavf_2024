<<<<<<< HEAD
# UAV Forge's ROS2 package for GN&C and Aerial Imagery Object Detection.

# This version is for ARM64 devices (apple silicon macs!)
It should all run the same for the most part and it will be kept in sync with main routinely. 
As more bugs are found with using this modified version, they will be patched specifically for ARM64 in this branch.
If you find any problems, please post an issue.

## Dev Container Setup
1. Clone the repo
2. In VSCode, open the command palette and run `rebuild and reopen in dev container`
3. To verify your setup, run `run_tests.sh`

## How to pull from main
Since we are no longer on the main branch, but we need to integrate changes from it, it is a bit different.
`git pull origin main`
Similarly, from the main branch you can do
`git pull origin main-arm64`

## Usage

1. Start the DDS agent.
	```
	MicroXRCEAgent udp4 -p 8888
	```

2. In a new terminal window, cd into PX4-Autopilot and start the SITL.
	```
	sudo make px4_sitl gazebo-classic
	```

3. In a new terminal window, run your roslaunch or script.


## Install instructions

### Install required and local Python libraries

1. cd into this repo's root directory.

2. Run:
	```
	pip install -e .
	```


### Dev container

1. Open this project in vscode
2. Install the "Dev Containers" extension
3. Open the command pallete (ctrl-shift-p), then search for and execute "Dev Containers: (Re-)build and Reopen in Container"
4. Congratulations, you get to skip all those tedious steps to install ROS 2 manually, and your environment is isolated from the rest of your computer
5. To make downloading dependencies reproducible, add any important software installation steps to the Dockerfile in this repo.
6. To use git inside the docker container, you may have to manually log in to GitHub again if the built-in credential forwarding isn't working. I recommend using the [GitHub CLI](https://cli.github.com/) to do this.
7. If you want to use the simulator:
	1. If you want to run in headless, `cd /home/ws/PX4-Autopilot` then `HEADLESS=1 make px4_sitl gazebo-classic`
	2. If you want it to run it in a GUI, one way is using the remote desktop environment in the dev container. Open `localhost:6080` in a web browser, then enter password `vscode`, then use the menu in the bottom left to open a terminal, `cd /home/ws/PX4-Autopilot`, then run `make px4_sitl gazebo-classic`.


I copied a lot of the config from this tutorial: https://docs.ros.org/en/foxy/How-To-Guides/Setup-ROS-2-with-VSCode-and-Docker-Container.html


### Manual

#### [ROS 2 Foxy for Ubuntu 20.04 Focal](https://docs.ros.org/en/foxy/Installation/Ubuntu-Install-Debians.html)

1. Uninstall ROS Noetic.
	```
	sudo apt-get remove ros-*
	sudo apt-get autoremove
	```
	Remove the installations of Noetic in /opt/ros and /mnt/c/opt/ros.
	```
	cd /opt/ros
	sudo rm -r noetic
	cd /mnt/c/opt/ros
	sudo rm -r noetic
	```
	Edit your ~/.bashrc and remove all ROS related commands.

2. Make sure locale has UTF-8.
	```
	locale  # check for UTF-8
	sudo apt update && sudo apt install locales
	sudo locale-gen en_US en_US.UTF-8
	sudo update-locale LC_ALL=en_US.UTF-8 LANG=en_US.UTF-8
	export LANG=en_US.UTF-8
	locale  # verify settings
	```

3. Set up sources.
	```
	sudo apt install software-properties-common
	sudo add-apt-repository universe
	sudo apt update && sudo apt install curl -y
	sudo curl -sSL https://raw.githubusercontent.com/ros/rosdistro/master/ros.key -o /usr/share/keyrings/ros-archive-keyring.gpg
	echo "deb [arch=$(dpkg --print-architecture) signed-by=/usr/share/keyrings/ros-archive-keyring.gpg] http://packages.ros.org/ros2/ubuntu $(. /etc/os-release && echo $UBUNTU_CODENAME) main" | sudo tee /etc/apt/sources.list.d/ros2.list > /dev/null
	```

4. Install ROS 2 packages.
	```
	sudo apt update
	sudo apt upgrade
	sudo apt install ros-foxy-desktop python3-argcomplete # full install with extra visualizer tools and tutorials (RECOMMENDED)
	sudo apt install ros-foxy-ros-base python3-argcomplete # only has communication libraries and command line tools
	sudo apt install ros-dev-tools
	```

5. Source environment and test if it's working.
	```
	source /opt/ros/foxy/setup.bash
	echo 'source /opt/ros/foxy/setup.bash' >> ~/.bashrc
	ros2 run demo_nodes_cpp talker
	```
	In another window run:
	```
	ros2 run demo_nodes_py listener
	```

6. Not sure what this is but PX4 says to install it.
	```
	pip install --user -U empy pyros-genmsg setuptools
	```


### [PX4 SITL for Ubuntu 20.04 Focal](https://docs.px4.io/main/en/ros/ros2_comm.html#foxy)

1. Install PX4 development environment in your directory of choice.
	```
	git clone https://github.com/PX4/PX4-Autopilot.git --recursive
	bash ./PX4-Autopilot/Tools/setup/ubuntu.sh
	cd PX4-Autopilot/
	make px4_sitl
	```


### [Micro XRCE-DDS Agent and Client (ROS 2 Middleware)](https://docs.px4.io/main/en/ros/ros2_comm.html#foxy)

1. Clone the DDS agent library to your directory of choice.
	```
	git clone https://github.com/eProsima/Micro-XRCE-DDS-Agent.git
	cd Micro-XRCE-DDS-Agent
	mkdir build
	cd build
	cmake ..
	make
	sudo make install
	sudo ldconfig /usr/local/lib/
	```
	If you get an error relating to "ASIO_INCLUDE_DIR" when running "make", install this package:
	```
	sudo apt-get install libasio-dev
	```

2. Start the DDS agent.
	```
	MicroXRCEAgent udp4 -p 8888
	```

3. The PX4 SITL contains the DDS client. Run the SITL in a new window.
	```
	sudo make px4_sitl gazebo-classic
	```
	If you get a build error, check if you have any existing installations of ROS Noetic and delete them.
	After it successfully builds, you should see the simulation environment in one window and the DDS agent outputting "INFO" messages in its terminal window.


### [Set up PX4 ROS 2 workspace](https://docs.px4.io/main/en/ros/ros2_comm.html#foxy)

1. Create a ROS 2 workspace and name it whatever you want. This is where all you develop in.
	```
	mkdir -p ros2_ws/src
	```

2. Clone PX4's packages and [our custom messages](https://github.com/Herpderk/uavf_msgs/tree/master/msg) into your ROS 2 workspace and compile it.
	```
	cd ros2_ws/src
	git clone https://github.com/PX4/px4_msgs.git
	git clone git@github.com:uci-uav-forge/uavf_ros2_msgs.git
 	git clone git@github.com:uci-uav-forge/uavf_2024.git
	cd ..
	source /opt/ros/foxy/setup.bash
	```
	Everytime you make a change to your workspace, rebuild with this command:
	```
	colcon build --merge-install
	```
	If you compile with only "colcon build", you will get import errors with your ROS message types.
	

3. Run this command after everytime you've built the workspace:
	```
	source install/setup.bash
	```

4. Test it out with an example
	```
	ros2 run uavf_2024 commander_node.py
	```


### Acados Installation (for MPC usage)

1. [Follow these instructions to install Acados.](https://docs.acados.org/installation/)

2. [Install the Python interface afterwards.](https://docs.acados.org/python_interface/index.html)
=======
# UAV Forge's ROS2 package for GN&C and Aerial Imagery Object Detection.

## Dev Container Setup
1. Clone the repo
2. In VSCode, open the command palette and run `rebuild and reopen in dev container`
3. To verify your setup, run `run_tests.sh`

## Usage

1. Refer to `sim_instructions.md` for instructions on starting and running the simulation.


## Install instructions

### Install required and local Python libraries

1. cd into this repo's root directory.

2. Run:
	```
	pip install -e .
	```


### Dev container

1. Open this project in vscode
2. Install the "Dev Containers" extension
3. Open the command pallete (ctrl-shift-p), then search for and execute "Dev Containers: (Re-)build and Reopen in Container"
4. Congratulations, you get to skip all those tedious steps to install ROS 2 manually, and your environment is isolated from the rest of your computer
5. To make downloading dependencies reproducible, add any important software installation steps to the Dockerfile in this repo.
6. To use git inside the docker container, you may have to manually log in to GitHub again if the built-in credential forwarding isn't working. I recommend using the [GitHub CLI](https://cli.github.com/) to do this.
7. If you want to use the simulator:
	1. Follow instructions in `sim_instructions.md`.
	2. If you want it to run it in a GUI, one way is using the remote desktop environment in the dev container. Open `localhost:6080` in a web browser, then enter password `vscode`, then use the menu in the bottom left to open a terminal, `cd /home/ws/PX4-Autopilot`, then run `make px4_sitl gazebo-classic`.
	3. The X sockets should also be mounted and should work if you run `xhost +` on your machine.


I copied a lot of the config from this tutorial: https://docs.ros.org/en/foxy/How-To-Guides/Setup-ROS-2-with-VSCode-and-Docker-Container.html


### Manual

(WIP). It's recommended to use the Dockerfile for development.
>>>>>>> 62e3151a
<|MERGE_RESOLUTION|>--- conflicted
+++ resolved
@@ -1,252 +1,50 @@
-<<<<<<< HEAD
-# UAV Forge's ROS2 package for GN&C and Aerial Imagery Object Detection.
-
-# This version is for ARM64 devices (apple silicon macs!)
-It should all run the same for the most part and it will be kept in sync with main routinely. 
-As more bugs are found with using this modified version, they will be patched specifically for ARM64 in this branch.
-If you find any problems, please post an issue.
-
-## Dev Container Setup
-1. Clone the repo
-2. In VSCode, open the command palette and run `rebuild and reopen in dev container`
-3. To verify your setup, run `run_tests.sh`
-
-## How to pull from main
-Since we are no longer on the main branch, but we need to integrate changes from it, it is a bit different.
-`git pull origin main`
-Similarly, from the main branch you can do
-`git pull origin main-arm64`
-
-## Usage
-
-1. Start the DDS agent.
-	```
-	MicroXRCEAgent udp4 -p 8888
-	```
-
-2. In a new terminal window, cd into PX4-Autopilot and start the SITL.
-	```
-	sudo make px4_sitl gazebo-classic
-	```
-
-3. In a new terminal window, run your roslaunch or script.
-
-
-## Install instructions
-
-### Install required and local Python libraries
-
-1. cd into this repo's root directory.
-
-2. Run:
-	```
-	pip install -e .
-	```
-
-
-### Dev container
-
-1. Open this project in vscode
-2. Install the "Dev Containers" extension
-3. Open the command pallete (ctrl-shift-p), then search for and execute "Dev Containers: (Re-)build and Reopen in Container"
-4. Congratulations, you get to skip all those tedious steps to install ROS 2 manually, and your environment is isolated from the rest of your computer
-5. To make downloading dependencies reproducible, add any important software installation steps to the Dockerfile in this repo.
-6. To use git inside the docker container, you may have to manually log in to GitHub again if the built-in credential forwarding isn't working. I recommend using the [GitHub CLI](https://cli.github.com/) to do this.
-7. If you want to use the simulator:
-	1. If you want to run in headless, `cd /home/ws/PX4-Autopilot` then `HEADLESS=1 make px4_sitl gazebo-classic`
-	2. If you want it to run it in a GUI, one way is using the remote desktop environment in the dev container. Open `localhost:6080` in a web browser, then enter password `vscode`, then use the menu in the bottom left to open a terminal, `cd /home/ws/PX4-Autopilot`, then run `make px4_sitl gazebo-classic`.
-
-
-I copied a lot of the config from this tutorial: https://docs.ros.org/en/foxy/How-To-Guides/Setup-ROS-2-with-VSCode-and-Docker-Container.html
-
-
-### Manual
-
-#### [ROS 2 Foxy for Ubuntu 20.04 Focal](https://docs.ros.org/en/foxy/Installation/Ubuntu-Install-Debians.html)
-
-1. Uninstall ROS Noetic.
-	```
-	sudo apt-get remove ros-*
-	sudo apt-get autoremove
-	```
-	Remove the installations of Noetic in /opt/ros and /mnt/c/opt/ros.
-	```
-	cd /opt/ros
-	sudo rm -r noetic
-	cd /mnt/c/opt/ros
-	sudo rm -r noetic
-	```
-	Edit your ~/.bashrc and remove all ROS related commands.
-
-2. Make sure locale has UTF-8.
-	```
-	locale  # check for UTF-8
-	sudo apt update && sudo apt install locales
-	sudo locale-gen en_US en_US.UTF-8
-	sudo update-locale LC_ALL=en_US.UTF-8 LANG=en_US.UTF-8
-	export LANG=en_US.UTF-8
-	locale  # verify settings
-	```
-
-3. Set up sources.
-	```
-	sudo apt install software-properties-common
-	sudo add-apt-repository universe
-	sudo apt update && sudo apt install curl -y
-	sudo curl -sSL https://raw.githubusercontent.com/ros/rosdistro/master/ros.key -o /usr/share/keyrings/ros-archive-keyring.gpg
-	echo "deb [arch=$(dpkg --print-architecture) signed-by=/usr/share/keyrings/ros-archive-keyring.gpg] http://packages.ros.org/ros2/ubuntu $(. /etc/os-release && echo $UBUNTU_CODENAME) main" | sudo tee /etc/apt/sources.list.d/ros2.list > /dev/null
-	```
-
-4. Install ROS 2 packages.
-	```
-	sudo apt update
-	sudo apt upgrade
-	sudo apt install ros-foxy-desktop python3-argcomplete # full install with extra visualizer tools and tutorials (RECOMMENDED)
-	sudo apt install ros-foxy-ros-base python3-argcomplete # only has communication libraries and command line tools
-	sudo apt install ros-dev-tools
-	```
-
-5. Source environment and test if it's working.
-	```
-	source /opt/ros/foxy/setup.bash
-	echo 'source /opt/ros/foxy/setup.bash' >> ~/.bashrc
-	ros2 run demo_nodes_cpp talker
-	```
-	In another window run:
-	```
-	ros2 run demo_nodes_py listener
-	```
-
-6. Not sure what this is but PX4 says to install it.
-	```
-	pip install --user -U empy pyros-genmsg setuptools
-	```
-
-
-### [PX4 SITL for Ubuntu 20.04 Focal](https://docs.px4.io/main/en/ros/ros2_comm.html#foxy)
-
-1. Install PX4 development environment in your directory of choice.
-	```
-	git clone https://github.com/PX4/PX4-Autopilot.git --recursive
-	bash ./PX4-Autopilot/Tools/setup/ubuntu.sh
-	cd PX4-Autopilot/
-	make px4_sitl
-	```
-
-
-### [Micro XRCE-DDS Agent and Client (ROS 2 Middleware)](https://docs.px4.io/main/en/ros/ros2_comm.html#foxy)
-
-1. Clone the DDS agent library to your directory of choice.
-	```
-	git clone https://github.com/eProsima/Micro-XRCE-DDS-Agent.git
-	cd Micro-XRCE-DDS-Agent
-	mkdir build
-	cd build
-	cmake ..
-	make
-	sudo make install
-	sudo ldconfig /usr/local/lib/
-	```
-	If you get an error relating to "ASIO_INCLUDE_DIR" when running "make", install this package:
-	```
-	sudo apt-get install libasio-dev
-	```
-
-2. Start the DDS agent.
-	```
-	MicroXRCEAgent udp4 -p 8888
-	```
-
-3. The PX4 SITL contains the DDS client. Run the SITL in a new window.
-	```
-	sudo make px4_sitl gazebo-classic
-	```
-	If you get a build error, check if you have any existing installations of ROS Noetic and delete them.
-	After it successfully builds, you should see the simulation environment in one window and the DDS agent outputting "INFO" messages in its terminal window.
-
-
-### [Set up PX4 ROS 2 workspace](https://docs.px4.io/main/en/ros/ros2_comm.html#foxy)
-
-1. Create a ROS 2 workspace and name it whatever you want. This is where all you develop in.
-	```
-	mkdir -p ros2_ws/src
-	```
-
-2. Clone PX4's packages and [our custom messages](https://github.com/Herpderk/uavf_msgs/tree/master/msg) into your ROS 2 workspace and compile it.
-	```
-	cd ros2_ws/src
-	git clone https://github.com/PX4/px4_msgs.git
-	git clone git@github.com:uci-uav-forge/uavf_ros2_msgs.git
- 	git clone git@github.com:uci-uav-forge/uavf_2024.git
-	cd ..
-	source /opt/ros/foxy/setup.bash
-	```
-	Everytime you make a change to your workspace, rebuild with this command:
-	```
-	colcon build --merge-install
-	```
-	If you compile with only "colcon build", you will get import errors with your ROS message types.
-	
-
-3. Run this command after everytime you've built the workspace:
-	```
-	source install/setup.bash
-	```
-
-4. Test it out with an example
-	```
-	ros2 run uavf_2024 commander_node.py
-	```
-
-
-### Acados Installation (for MPC usage)
-
-1. [Follow these instructions to install Acados.](https://docs.acados.org/installation/)
-
-2. [Install the Python interface afterwards.](https://docs.acados.org/python_interface/index.html)
-=======
-# UAV Forge's ROS2 package for GN&C and Aerial Imagery Object Detection.
-
-## Dev Container Setup
-1. Clone the repo
-2. In VSCode, open the command palette and run `rebuild and reopen in dev container`
-3. To verify your setup, run `run_tests.sh`
-
-## Usage
-
-1. Refer to `sim_instructions.md` for instructions on starting and running the simulation.
-
-
-## Install instructions
-
-### Install required and local Python libraries
-
-1. cd into this repo's root directory.
-
-2. Run:
-	```
-	pip install -e .
-	```
-
-
-### Dev container
-
-1. Open this project in vscode
-2. Install the "Dev Containers" extension
-3. Open the command pallete (ctrl-shift-p), then search for and execute "Dev Containers: (Re-)build and Reopen in Container"
-4. Congratulations, you get to skip all those tedious steps to install ROS 2 manually, and your environment is isolated from the rest of your computer
-5. To make downloading dependencies reproducible, add any important software installation steps to the Dockerfile in this repo.
-6. To use git inside the docker container, you may have to manually log in to GitHub again if the built-in credential forwarding isn't working. I recommend using the [GitHub CLI](https://cli.github.com/) to do this.
-7. If you want to use the simulator:
-	1. Follow instructions in `sim_instructions.md`.
-	2. If you want it to run it in a GUI, one way is using the remote desktop environment in the dev container. Open `localhost:6080` in a web browser, then enter password `vscode`, then use the menu in the bottom left to open a terminal, `cd /home/ws/PX4-Autopilot`, then run `make px4_sitl gazebo-classic`.
-	3. The X sockets should also be mounted and should work if you run `xhost +` on your machine.
-
-
-I copied a lot of the config from this tutorial: https://docs.ros.org/en/foxy/How-To-Guides/Setup-ROS-2-with-VSCode-and-Docker-Container.html
-
-
-### Manual
-
-(WIP). It's recommended to use the Dockerfile for development.
->>>>>>> 62e3151a
+# UAV Forge's ROS2 package for GN&C and Aerial Imagery Object Detection.
+
+## Dev Container Setup (one time setup)
+1. Ensure you have Docker and X-11 forwarding installed on your device (google this)
+2. Clone the repo and edit devcontainer.json accordingly for your X-11 setup
+3. In VSCode, first run `python3 setup_image.py`
+4. Then open the command palette (cmd/ctrl+shift+p) and run `rebuild and reopen in dev container`
+5. To verify your setup, run `run_tests.sh`
+
+## Dev Container Usage
+1. Open VScode to the repo
+2. Open the command palette (cmd/ctrl+shift+p) and run `rebuild and reopen in dev container`
+
+## Sim Usage
+
+1. Refer to `sim_instructions.md` for instructions on starting and running the simulation.
+
+
+## Install instructions
+
+### Install required and local Python libraries
+
+1. cd into this repo's root directory.
+
+2. Run:
+	```
+	pip install -e .
+	```
+
+
+### Dev container
+
+1. Open this project in vscode
+2. Install the "Dev Containers" extension
+3. Open the command pallete (ctrl-shift-p), then search for and execute "Dev Containers: (Re-)build and Reopen in Container"
+4. Congratulations, you get to skip all those tedious steps to install ROS 2 manually, and your environment is isolated from the rest of your computer
+5. To make downloading dependencies reproducible, add any important software installation steps to the Dockerfile in this repo.
+6. To use git inside the docker container, you may have to manually log in to GitHub again if the built-in credential forwarding isn't working. I recommend using the [GitHub CLI](https://cli.github.com/) to do this.
+7. If you want to use the simulator:
+	1. Follow instructions in `sim_instructions.md`.
+	2. If you want it to run it in a GUI, one way is using the remote desktop environment in the dev container. Open `localhost:6080` in a web browser, then enter password `vscode`, then use the menu in the bottom left to open a terminal, `cd /home/ws/PX4-Autopilot`, then run `make px4_sitl gazebo-classic`.
+	3. The X sockets should also be mounted and should work if you run `xhost +` on your machine.
+
+
+I copied a lot of the config from this tutorial: https://docs.ros.org/en/foxy/How-To-Guides/Setup-ROS-2-with-VSCode-and-Docker-Container.html
+
+
+### Manual
+
+(WIP). It's recommended to use the Dockerfile for development.