--- conflicted
+++ resolved
@@ -21,7 +21,6 @@
     return timestamps, images
 
 
-<<<<<<< HEAD
 plt.title(f"timestamp vs index")
 logs_root_path = Path("/home/forge/ws/src/libuavf_2024/flight_logs")
 logs_path = logs_root_path / sorted([x for x in os.listdir(logs_root_path) if x.startswith("0")])[-1]
@@ -43,29 +42,6 @@
     except FileNotFoundError:
         print(f"No data file for {folder}")
         continue
-=======
-if __name__ == '__main__':
-    plt.title("Timestamp vs index")
-    logs_path = Path("/home/forge/ws/logs/06-13 12h26m")
-    cam_path = logs_path / "poses"
-    timestamps, imgs = get_images(cam_path)
-    
-    first = timestamps[0]
-    last = timestamps[-1]
-    
-    print(f"First timestamp: {first}. last timestamp: {last}. duration: {last - first}")
-    
-    plt.scatter(range(len(timestamps)), timestamps, s=1)
 
-    img_process_path = logs_path / "image_processor"
-    for folder in sorted(img_process_path.glob("img_*")):
-        try:
-            data = json.load(open(folder / "data.json"))
-            timestamp = data['image_time']
-            plt.plot([0, len(timestamps)], [timestamp, timestamp], color='red', linewidth=1)
-        except:
-            pass
->>>>>>> 8a5085b0
-
-    plt.legend()
-    plt.savefig("timestamps_vs_index.png")+plt.legend()
+plt.savefig("timestamps_vs_index.png")