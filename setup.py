--- conflicted
+++ resolved
@@ -13,10 +13,7 @@
         'casadi',
         'ultralytics',
         'coverage',
-<<<<<<< HEAD
-        'geographiclib'
-=======
+        'geographiclib',
         'line_profiler'
->>>>>>> f716478f
     ]
 )