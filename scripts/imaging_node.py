--- conflicted
+++ resolved
@@ -4,7 +4,7 @@
 import rclpy
 from rclpy.node import Node
 from libuavf_2024.msg import TargetDetection
-from libuavf_2024.srv import TakePicture,PointCam,ZoomCam,GetAttitude,ResetLogDir
+from libuavf_2024.srv import TakePicture,PointCam,ZoomCam,getAttitude,ResetLogDir
 from uavf_2024.imaging import Camera, ImageProcessor, Localizer
 from scipy.spatial.transform import Rotation as R
 import numpy as np
@@ -13,8 +13,6 @@
 
 from rclpy.qos import QoSProfile, ReliabilityPolicy, DurabilityPolicy
 from time import strftime, time, sleep
-<<<<<<< HEAD
-=======
 import cv2 as cv
 import json
 import os
@@ -32,21 +30,12 @@
         except Exception:
             self.get_logger().error(traceback.format_exc())
     return wrapped_fn
->>>>>>> 992960fc
 
 class ImagingNode(Node):
     @log_exceptions
     def __init__(self) -> None:
         # Initialize the node
         super().__init__('imaging_node')
-<<<<<<< HEAD
-        self.camera = Camera()
-        self.camera.setAbsoluteZoom(1)
-        self.image_processor = ImageProcessor(f'logs/{strftime("%m-%d %H:%M")}/image_processor')
-        focal_len = self.camera.getFocalLength()
-        self.localizer = Localizer.from_focal_length(focal_len, (1920, 1080))
-
-=======
         logs_path = Path(f'logs/{strftime("%m-%d %H:%M")}')
         
         self.camera = Camera(logs_path / "camera")
@@ -60,21 +49,15 @@
         # Set up ROS connections
         self.log(f"Setting up imaging node ROS connections")
         # Init QoS profile
->>>>>>> 992960fc
         qos_profile = QoSProfile(
             reliability=ReliabilityPolicy.BEST_EFFORT,
             durability=DurabilityPolicy.VOLATILE,
             depth = 1
         )
 
-<<<<<<< HEAD
         self.got_pose = False
         self.got_altitude = False
 
-=======
-        # Subscribers ----
-        # Set up mavros pose subscriber
->>>>>>> 992960fc
         self.world_position_sub = self.create_subscription(
             PoseStamped,
             '/mavros/local_position/pose',
@@ -84,12 +67,15 @@
         self.drone_altitude_sub = self.create_subscription(
             Altitude,
             '/mavros/altitude', 
-            self.got_alt_cb, 
+            self.alt_cb, 
             qos_profile)
 
         # Services ----
         # Set up take picture service
         self.imaging_service = self.create_service(TakePicture, 'imaging_service', self.get_image_down)
+        self.get_logger().info("Finished initializing imaging node")
+
+
         # Set up recenter camera service
         self.recenter_service = self.create_service(PointCam, 'recenter_service', self.request_point_cb)
         # Set up zoom camera service
@@ -99,9 +85,22 @@
 
         # Cleanup
         self.get_logger().info("Finished initializing imaging node")
-<<<<<<< HEAD
-
-    def got_alt_cb(self, altitude: Altitude):
+        
+    @log_exceptions
+    def log(self, *args, **kwargs):
+        self.get_logger().info(*args, **kwargs)
+
+    @log_exceptions
+    def pose_cb(self, pose: PoseStamped):
+        # Update current position and rotation
+        self.cur_position = pose.pose.position
+        self.cur_rot = R.from_quat([pose.pose.orientation.x, pose.pose.orientation.y, pose.pose.orientation.z, pose.pose.orientation.w])
+        self.last_pose_timestamp_secs = pose.header.stamp.sec + pose.header.stamp.nanosec / 1e9
+        self.got_pose = True
+        self.cam_auto_point()
+
+    @log_exceptions
+    def alt_cb(self, altitude: Altitude):
         self.cur_altitude = altitude
         self.cur_amsl = altitude.amsl
         self.cur_local_alt = altitude.local
@@ -109,33 +108,6 @@
         self.cur_terrain_alt = altitude.terrain
         self.got_altitude = True
 
-
-=======
->>>>>>> 992960fc
-        
-    
-    @log_exceptions
-    def log(self, *args, **kwargs):
-        self.get_logger().info(*args, **kwargs)
-
-    @log_exceptions
-    def pose_cb(self, pose: PoseStamped):
-        # Update current position and rotation
-        self.cur_position = pose.pose.position
-<<<<<<< HEAD
-        self.cur_rot = R.from_quat([pose.pose.orientation.x,pose.pose.orientation.y,pose.pose.orientation.z,pose.pose.orientation.w,])
-=======
-        self.cur_rot = R.from_quat([pose.pose.orientation.x, pose.pose.orientation.y, pose.pose.orientation.z, pose.pose.orientation.w])
-        self.last_pose_timestamp_secs = pose.header.stamp.sec + pose.header.stamp.nanosec / 1e9
->>>>>>> 992960fc
-        self.got_pose = True
-        self.cam_auto_point()
-
-<<<<<<< HEAD
-
-    def log(self, *args, **kwargs):
-        self.get_logger().info(*args, **kwargs)
-=======
     @log_exceptions
     def cam_auto_point(self):
         # If pointed down and close to the ground, point forward
@@ -180,7 +152,6 @@
         self.camera.set_log_dir(new_logs_dir / 'camera')
         response.success = True
         return response
->>>>>>> 992960fc
     
     @log_exceptions
     def make_localizer(self):
@@ -209,22 +180,12 @@
         
             We want to take photo when the attitude is down only. 
         '''
-<<<<<<< HEAD
-        self.get_logger().info("Received Down Image Request")
-=======
         self.log("Received Down Image Request")
->>>>>>> 992960fc
 
         if abs(self.camera.getAttitude()[1] - -90) > 5: # Allow 5 degrees of error (Arbitrary)
             self.point_camera_down()
 
-<<<<<<< HEAD
-            self.get_logger().info(f"Waiting to point down. Current angle: {self.camera.getAttitude()[1] } . " )
-            sleep(0.1)
-        sleep(1) # To let the autofocus finish
-=======
         #TODO: Figure out a way to detect when the gimbal is having an aneurism and figure out how to fix it or send msg to groundstation.
->>>>>>> 992960fc
         
         # Take picture and grab relevant data
         localizer = self.make_localizer()
@@ -232,28 +193,16 @@
         img = self.camera.get_latest_image()
         timestamp = time()
         end_angles = self.camera.getAttitude()
-<<<<<<< HEAD
-        self.get_logger().info("Picture taken")
-=======
->>>>>>> 992960fc
 
         if img is None:
             self.log("Could not get image from Camera.")
             return []
     
         detections = self.image_processor.process_image(img)
-<<<<<<< HEAD
-        self.get_logger().info("Images processed")
-
-        avg_angles = np.mean([start_angles, end_angles],axis=0) # yaw, pitch, roll
-        if not self.got_pose:
-            self.get_logger().error("No pose info from mavros. Hanging until we get pose")
-=======
 
         # Get avg camera pose for the image
         avg_angles = np.mean([start_angles, end_angles],axis=0) # yaw, pitch, roll
         if not self.got_pose:
->>>>>>> 992960fc
             for _ in range(5):
                 if self.got_pose:
                     break
@@ -261,24 +210,6 @@
             if not self.got_pose:
                 return
             else:
-<<<<<<< HEAD
-                self.get_logger().info("Got pose finally!")
-
-        cur_position_np = np.array([self.cur_position.x, self.cur_position.y, self.cur_position.z])
-        world_orientation = self.camera.orientation_in_world_frame(self.cur_rot, avg_angles)
-        cam_pose = (cur_position_np, world_orientation)
-
-        self.get_logger().info("Writing cam pose to file")
-        with open(f"{self.image_processor.get_last_logs_path()}/cam_pose.txt", "w") as f:
-            f.write(f"{cur_position_np[0]},{cur_position_np[1]},{cur_position_np[2]}\n")
-            rot_quat = world_orientation.as_quat()
-            f.write(f"{rot_quat[0]},{rot_quat[1]},{rot_quat[2]},{rot_quat[3]}\n")
-        
-        self.get_logger().info(f"{len(detections)} detections")
-        preds_3d = [self.localizer.prediction_to_coords(d, cam_pose) for d in detections]
-
-        self.get_logger().info("Localization finished")
-=======
                 self.log("Got pose!")
 
         cur_position_np = np.array([self.cur_position.x, self.cur_position.y, self.cur_position.z])
@@ -316,7 +247,6 @@
             ]
         }
         json.dump(log_data, open(f"{logs_folder}/data.json", 'w+'), indent=4)
->>>>>>> 992960fc
 
         response.detections = []
         for i, p in enumerate(preds_3d):
@@ -334,11 +264,6 @@
 
             response.detections.append(t)
 
-<<<<<<< HEAD
-        self.get_logger().info("Returning Response")
-
-=======
->>>>>>> 992960fc
         return response
     
     
