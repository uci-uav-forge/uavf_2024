#!/usr/bin/env python3

import rclpy
from rclpy.node import Node
from libuavf_2024.msg import TargetDetection
from libuavf_2024.srv import TakePicture,GetAttitude
from uavf_2024.imaging import Camera, ImageProcessor, Localizer
from scipy.spatial.transform import Rotation as R
import numpy as np
from geometry_msgs.msg import PoseStamped, Point
from rclpy.qos import QoSProfile, ReliabilityPolicy, DurabilityPolicy
from time import strftime, time, sleep
import cv2 as cv

class ImagingNode(Node):
    def __init__(self) -> None:
        super().__init__('imaging_node')
        self.camera = Camera()
        self.camera.setAbsoluteZoom(1)
        self.image_processor = ImageProcessor(f'logs/{strftime("%m-%d %H:%M")}/image_processor')
        focal_len = self.camera.getFocalLength()
        self.localizer = Localizer.from_focal_length(focal_len, (1920, 1080))

        qos_profile = QoSProfile(
            reliability=ReliabilityPolicy.BEST_EFFORT,
            durability=DurabilityPolicy.VOLATILE,
            depth = 1
        )

        self.got_pose = False

        self.world_position_sub = self.create_subscription(
            PoseStamped,
            '/mavros/local_position/pose',
            self.got_pose_cb,
            qos_profile)

        self.imaging_service = self.create_service(TakePicture, 'imaging_service', self.get_image_down)
        self.get_logger().info("Finished initializing imaging node")
        
    def got_pose_cb(self, pose: PoseStamped):
        self.cur_pose = pose
        self.cur_position = pose.pose.position
        self.cur_rot = R.from_quat([pose.pose.orientation.x,pose.pose.orientation.y,pose.pose.orientation.z,pose.pose.orientation.w,])
        self.got_pose = True

    def log(self, *args, **kwargs):
        self.get_logger().info(*args, **kwargs)
    
    def get_image_down(self, request, response: list[TargetDetection]) -> list[TargetDetection]:
        '''
            autofocus, then wait till cam points down, take pic,
        
            We want to take photo when the attitude is down only. 
        '''
        self.log("Received Down Image Request")

        self.camera.request_autofocus()
        self.camera.request_down()
        while abs(self.camera.getAttitude()[1] - -90) > 2:

            self.log(f"Waiting to point down. Current angle: {self.camera.getAttitude()[1] } . " )
            sleep(0.1)
        sleep(1) # To let the autofocus finish
        
        start_angles = self.camera.getAttitude()
        img = self.camera.take_picture()
        timestamp = time()
        end_angles = self.camera.getAttitude()
        self.log("Picture taken")

        detections = self.image_processor.process_image(img)
<<<<<<< HEAD
        self.log("Images processed")
=======

        cv.imwrite(f"{self.image_processor.get_last_logs_path()}/image.png", img.get_array())
        self.get_logger().info("Images processed")
>>>>>>> 7820f05f

        avg_angles = np.mean([start_angles, end_angles],axis=0) # yaw, pitch, roll
        if not self.got_pose:
            self.get_logger().error("No pose info from mavros. Hanging until we get pose")
            for _ in range(5):
                if self.got_pose:
                    break
                self.log("Waiting for pose")
            if not self.got_pose:
                return
            else:
                self.log("Got pose finally!")

        cur_position_np = np.array([self.cur_position.x, self.cur_position.y, self.cur_position.z])

        with open(f"{self.image_processor.get_last_logs_path()}/cam_angles.txt", "w") as f:
            f.write(f"{start_angles}\n")
            f.write(f"{end_angles}")
            drone_quat = self.cur_rot.as_quat()
            f.write(f"{[drone_quat[0], drone_quat[1], drone_quat[2], drone_quat[3]]}")

        world_orientation = self.camera.orientation_in_world_frame(self.cur_rot, avg_angles)
        cam_pose = (cur_position_np, world_orientation)

        self.log("Writing cam pose to file")
        with open(f"{self.image_processor.get_last_logs_path()}/cam_pose.txt", "w") as f:
            f.write(f"{cur_position_np[0]},{cur_position_np[1]},{cur_position_np[2]}\n")
            rot_quat = world_orientation.as_quat()
            f.write(f"{rot_quat[0]},{rot_quat[1]},{rot_quat[2]},{rot_quat[3]}\n")
        
        self.log(f"{len(detections)} detections")
        preds_3d = [self.localizer.prediction_to_coords(d, cam_pose) for d in detections]

        self.log("Localization finished")

        response.detections = []
        # for i, p in enumerate(preds_3d):
        #     t = TargetDetection(
        #         timestamp = int(timestamp*1000),
        #         x = p.position[0],
        #         y = p.position[1],
        #         z = p.position[2],
        #         shape_conf = p.descriptor.shape_probs.tolist(),
        #         letter_conf = p.descriptor.letter_probs.tolist(),
        #         shape_color_conf = p.descriptor.shape_col_probs.tolist(),
        #         letter_color_conf = p.descriptor.letter_col_probs.tolist(),
        #         id = p.id
        #     )

        #     response.detections.append(t)

        self.log("Returning Response")

        return response

        

def main(args=None) -> None:
    print('Starting imaging node...')
    rclpy.init(args=args)
    node = ImagingNode()
    rclpy.spin(node)
    node.destroy_node()
    rclpy.shutdown()


if __name__ == '__main__':
    try:
        main()
    except Exception as e:
        print(e)<|MERGE_RESOLUTION|>--- conflicted
+++ resolved
@@ -70,13 +70,9 @@
         self.log("Picture taken")
 
         detections = self.image_processor.process_image(img)
-<<<<<<< HEAD
-        self.log("Images processed")
-=======
 
         cv.imwrite(f"{self.image_processor.get_last_logs_path()}/image.png", img.get_array())
-        self.get_logger().info("Images processed")
->>>>>>> 7820f05f
+        self.log("Images processed")
 
         avg_angles = np.mean([start_angles, end_angles],axis=0) # yaw, pitch, roll
         if not self.got_pose:
