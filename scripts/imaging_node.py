--- conflicted
+++ resolved
@@ -18,13 +18,8 @@
         self.attitude_service = self.create_service(GetAttitude, 'attitude_service', self.get_attitudes)
         self.camera = Camera()
         self.camera.setAbsoluteZoom(1)
-<<<<<<< HEAD
         self.image_processor = ImageProcessor(f'logs/{strftime("%m-%d %H:%M")}/image_processor')
-        focal_len = 1952.0 # TODO: un-hard-code this
-=======
-        self.image_processor = ImageProcessor(f'logs/{strftime("%m-%d %H:%M")}')
         focal_len = self.camera.getFocalLength()
->>>>>>> 0ff430e8
         self.localizer = Localizer.from_focal_length(focal_len, (1920, 1080))
 
         qos_profile = QoSProfile(
