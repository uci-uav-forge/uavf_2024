--- conflicted
+++ resolved
@@ -1,14 +1,11 @@
 #!/usr/bin/env python3
 
-import csv
-from itertools import count
 import json
 import os
 import random
 import threading
 import time
 import traceback
-from queue import Queue
 from collections import deque
 from pathlib import Path
 from typing import Any, Callable, Generic, NamedTuple, TypeVar
@@ -18,30 +15,15 @@
 import numpy as np
 import rclpy
 from geometry_msgs.msg import Point, PoseStamped
+from mavros_msgs.msg import Altitude
 from rclpy.node import Node
 from rclpy.qos import DurabilityPolicy, QoSProfile, ReliabilityPolicy
 from scipy.spatial.transform import Rotation
 
 from libuavf_2024.msg import TargetDetection
-<<<<<<< HEAD
 from libuavf_2024.srv import PointCam, ResetLogDir, TakePicture, ZoomCam
 from uavf_2024.imaging import Camera, ImageProcessor, Localizer
 
-=======
-from libuavf_2024.srv import TakePicture,PointCam,ZoomCam,ResetLogDir
-from uavf_2024.imaging import Camera, ImageProcessor, Localizer
-from scipy.spatial.transform import Rotation as R
-import numpy as np
-from geometry_msgs.msg import PoseStamped, Point
-from mavros_msgs.msg import Altitude
-
-from rclpy.qos import QoSProfile, ReliabilityPolicy, DurabilityPolicy
-from time import strftime, time, sleep
-import cv2 as cv
-import json
-import os
-import traceback
->>>>>>> 7134d23e
 
 def log_exceptions(func):
     '''
@@ -276,46 +258,35 @@
     def __init__(self) -> None:
         # Initialize the node
         super().__init__('imaging_node') # type: ignore
-        logs_path = Path(f'logs/{time.strftime("%m-%d %H:%M")}')
-        
-        self.camera = Camera(logs_path / "camera")
+        self.logs_path = Path(f'logs/{time.strftime("%m-%d %H:%M")}')
+        
+        self.camera = Camera(self.logs_path / "camera")
         self.zoom_level = 3
         self.camera_state = False # True if camera is pointing down for auto-cam-point. Only for auto-point FSM
         self.camera.setAbsoluteZoom(self.zoom_level)
         
-        self.log(f"Logging to {logs_path}")
-        self.image_processor = ImageProcessor(logs_path / "image_processor")
+        self.log(f"Logging to {self.logs_path}")
+        self.image_processor = ImageProcessor(self.logs_path / "image_processor")
 
         # Set up ROS connections
         self.log(f"Setting up imaging node ROS connections")
-<<<<<<< HEAD
         
         # Subscriptions ----
-        self.pose_provider = PoseProvider(logs_path)
+        self.pose_provider = PoseProvider(self.logs_path)
         self.pose_provider.subscribe(self.cam_auto_point)
-=======
+        
         # Init QoS profile
         qos_profile = QoSProfile(
             reliability=ReliabilityPolicy.BEST_EFFORT,
             durability=DurabilityPolicy.VOLATILE,
             depth = 1
         )
-
-        self.got_pose = False
-        self.got_altitude = False
-
-        self.world_position_sub = self.create_subscription(
-            PoseStamped,
-            '/mavros/local_position/pose',
-            self.pose_cb,
-            qos_profile)
         
         self.drone_altitude_sub = self.create_subscription(
             Altitude,
             '/mavros/altitude', 
-            self.alt_cb, 
+            self.log_altitude, 
             qos_profile)
->>>>>>> 7134d23e
 
         # Services ----
         # Set up take picture service
@@ -337,31 +308,25 @@
         self.get_logger().info(*args, **kwargs)
 
     @log_exceptions
-<<<<<<< HEAD
+    def log_altitude(self, altitude: Altitude):
+        """
+        TODO: Refactor this shit
+        """
+        logs_dir = self.logs_path / "altitudes"
+        if not self.logs_path.is_dir():
+            self.logs_path.mkdir(parents=True)
+        
+        data = {
+            "altitude": altitude
+        }
+        
+        with open(logs_dir / str(time.time()), "w") as f:
+            json.dump(data, f)
+
+    @log_exceptions
     def cam_auto_point(self, current_pose: PoseDatum):
         z = current_pose.position.z
         
-=======
-    def pose_cb(self, pose: PoseStamped):
-        # Update current position and rotation
-        self.cur_position = pose.pose.position
-        self.cur_rot = R.from_quat([pose.pose.orientation.x, pose.pose.orientation.y, pose.pose.orientation.z, pose.pose.orientation.w])
-        self.last_pose_timestamp_secs = pose.header.stamp.sec + pose.header.stamp.nanosec / 1e9
-        self.got_pose = True
-        self.cam_auto_point()
-
-    @log_exceptions
-    def alt_cb(self, altitude: Altitude):
-        self.cur_altitude = altitude
-        self.cur_amsl = altitude.amsl
-        self.cur_local_alt = altitude.local
-        self.cur_relative_alt = altitude.relative
-        self.cur_terrain_alt = altitude.terrain
-        self.got_altitude = True
-
-    @log_exceptions
-    def cam_auto_point(self):
->>>>>>> 7134d23e
         # If pointed down and close to the ground, point forward
         if(self.camera_state and z < 10): #10 meters ~ 30 feet
             self.camera.request_center()
@@ -509,11 +474,7 @@
             response.detections.append(t)
 
         return response
-<<<<<<< HEAD
-=======
-    
->>>>>>> 7134d23e
-        
+
 
 def main(args=None) -> None:
     print('Starting imaging node...')
