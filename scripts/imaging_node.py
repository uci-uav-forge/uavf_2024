--- conflicted
+++ resolved
@@ -11,11 +11,7 @@
 class ImagingNode(Node):
     def __init__(self) -> None:
         super().__init__('imaging_node')
-<<<<<<< HEAD
-        self.imaging_service = self.create_service(TakePicture, 'imaging_service', self.imaging_callback)
-=======
         self.imaging_service = self.create_service(TakePicture, 'imaging_service', self.get_image_down)
->>>>>>> 3f01dc92
         self.attitude_service = self.create_service(GetAttitude, 'attitude_service', self.get_attitudes)
         self.camera = Camera()
         self.camera.setAbsoluteZoom(1)
@@ -59,64 +55,6 @@
         self.get_logger().info("Localization finished")
 
         response.detections = []
-<<<<<<< HEAD
-
-
-        for i, p in enumerate(preds_3d):
-            t = TargetDetection(
-                timestamp = int(timestamp*1000),
-                x = p.position[0],
-                y = p.position[1],
-                z = p.position[2],
-                shape_conf = p.description.shape_probs.tolist(),
-                letter_conf = p.description.letter_probs.tolist(),
-                shape_color_conf = p.description.shape_col_probs.tolist(),
-                letter_color_conf = p.description.letter_col_probs.tolist()
-            )
-            response.detections.append(t)
-
-        self.get_logger().info("Returning Response")
-        return response
-    
-
-    def get_image_down(self, request, response: list[TargetDetection]):
-        '''
-            autofocus, then wait till cam points down, take pic,
-        
-            We want to take photo when the attitude is down only. 
-        '''
-        self.get_logger().info("Received Down Image Request")
-
-        self.camera.request_autofocus()
-        self.camera.request_down()
-        while abs(self.camera.getAttitude()[1] - 90) > 2:
-
-            self.get_logger().info(f"Waiting to point down {self.camera.getAttitude()[1] } . " )
-            sleep(0.1)
-        sleep(1) # To let the autofocus finish
-        
-        start_angles = self.camera.getAttitude()
-        img = self.camera.take_picture()
-        timestamp = time()
-        end_angles = self.camera.getAttitude()
-        self.get_logger().info("Picture taken")
-
-        detections = self.image_processor.process_image(img)
-        self.get_logger().info("Images processed")
-
-        true_angles = np.mean([start_angles, end_angles],axis=0) # yaw, pitch, roll
-        true_angles = np.array([true_angles[1],true_angles[0],true_angles[2]]) # pitch yaw, roll
-        response.attitudes = true_angles.tolist()
-
-
-        cam_pose = np.append([0,0,0],true_angles) # formatted [x,y,z,pitch,yaw,roll]
-        preds_3d = [self.localizer.prediction_to_coords(d, cam_pose) for d in detections]
-
-        self.get_logger().info("Localization finished")
-
-        response.detections = []
-=======
->>>>>>> 3f01dc92
         for i, p in enumerate(preds_3d):
             t = TargetDetection(
                 timestamp = int(timestamp*1000),
